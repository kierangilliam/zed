use super::{Bias, DisplayPoint, DisplaySnapshot, SelectionGoal, ToDisplayPoint};
use crate::{char_kind, CharKind, ToOffset, ToPoint};
use language::Point;
use std::ops::Range;

#[derive(Debug, PartialEq)]
pub enum FindRange {
    SingleLine,
    MultiLine,
}

pub fn left(map: &DisplaySnapshot, mut point: DisplayPoint) -> DisplayPoint {
    if point.column() > 0 {
        *point.column_mut() -= 1;
    } else if point.row() > 0 {
        *point.row_mut() -= 1;
        *point.column_mut() = map.line_len(point.row());
    }
    map.clip_point(point, Bias::Left)
}

pub fn saturating_left(map: &DisplaySnapshot, mut point: DisplayPoint) -> DisplayPoint {
    if point.column() > 0 {
        *point.column_mut() -= 1;
    }
    map.clip_point(point, Bias::Left)
}

pub fn right(map: &DisplaySnapshot, mut point: DisplayPoint) -> DisplayPoint {
    let max_column = map.line_len(point.row());
    if point.column() < max_column {
        *point.column_mut() += 1;
    } else if point.row() < map.max_point().row() {
        *point.row_mut() += 1;
        *point.column_mut() = 0;
    }
    map.clip_point(point, Bias::Right)
}

pub fn saturating_right(map: &DisplaySnapshot, mut point: DisplayPoint) -> DisplayPoint {
    *point.column_mut() += 1;
    map.clip_point(point, Bias::Right)
}

pub fn up(
    map: &DisplaySnapshot,
    start: DisplayPoint,
    goal: SelectionGoal,
    preserve_column_at_start: bool,
) -> (DisplayPoint, SelectionGoal) {
    up_by_rows(map, start, 1, goal, preserve_column_at_start)
}

pub fn down(
    map: &DisplaySnapshot,
    start: DisplayPoint,
    goal: SelectionGoal,
    preserve_column_at_end: bool,
) -> (DisplayPoint, SelectionGoal) {
    down_by_rows(map, start, 1, goal, preserve_column_at_end)
}

pub fn up_by_rows(
    map: &DisplaySnapshot,
    start: DisplayPoint,
    row_count: u32,
    goal: SelectionGoal,
    preserve_column_at_start: bool,
) -> (DisplayPoint, SelectionGoal) {
    let mut goal_column = match goal {
        SelectionGoal::Column(column) => column,
        SelectionGoal::ColumnRange { end, .. } => end,
        _ => map.column_to_chars(start.row(), start.column()),
    };

    let prev_row = start.row().saturating_sub(row_count);
    let mut point = map.clip_point(
        DisplayPoint::new(prev_row, map.line_len(prev_row)),
        Bias::Left,
    );
    if point.row() < start.row() {
        *point.column_mut() = map.column_from_chars(point.row(), goal_column);
    } else if preserve_column_at_start {
        return (start, goal);
    } else {
        point = DisplayPoint::new(0, 0);
        goal_column = 0;
    }

    let mut clipped_point = map.clip_point(point, Bias::Left);
    if clipped_point.row() < point.row() {
        clipped_point = map.clip_point(point, Bias::Right);
    }
    (clipped_point, SelectionGoal::Column(goal_column))
}

pub fn down_by_rows(
    map: &DisplaySnapshot,
    start: DisplayPoint,
    row_count: u32,
    goal: SelectionGoal,
    preserve_column_at_end: bool,
) -> (DisplayPoint, SelectionGoal) {
    let mut goal_column = match goal {
        SelectionGoal::Column(column) => column,
        SelectionGoal::ColumnRange { end, .. } => end,
        _ => map.column_to_chars(start.row(), start.column()),
    };

    let new_row = start.row() + row_count;
    let mut point = map.clip_point(DisplayPoint::new(new_row, 0), Bias::Right);
    if point.row() > start.row() {
        *point.column_mut() = map.column_from_chars(point.row(), goal_column);
    } else if preserve_column_at_end {
        return (start, goal);
    } else {
        point = map.max_point();
        goal_column = map.column_to_chars(point.row(), point.column())
    }

    let mut clipped_point = map.clip_point(point, Bias::Right);
    if clipped_point.row() > point.row() {
        clipped_point = map.clip_point(point, Bias::Left);
    }
    (clipped_point, SelectionGoal::Column(goal_column))
}

pub fn line_beginning(
    map: &DisplaySnapshot,
    display_point: DisplayPoint,
    stop_at_soft_boundaries: bool,
) -> DisplayPoint {
    let point = display_point.to_point(map);
    let soft_line_start = map.clip_point(DisplayPoint::new(display_point.row(), 0), Bias::Right);
    let line_start = map.prev_line_boundary(point).1;

    if stop_at_soft_boundaries && display_point != soft_line_start {
        soft_line_start
    } else {
        line_start
    }
}

pub fn indented_line_beginning(
    map: &DisplaySnapshot,
    display_point: DisplayPoint,
    stop_at_soft_boundaries: bool,
) -> DisplayPoint {
    let point = display_point.to_point(map);
    let soft_line_start = map.clip_point(DisplayPoint::new(display_point.row(), 0), Bias::Right);
    let indent_start = Point::new(
        point.row,
        map.buffer_snapshot.indent_size_for_line(point.row).len,
    )
    .to_display_point(map);
    let line_start = map.prev_line_boundary(point).1;

    if stop_at_soft_boundaries && soft_line_start > indent_start && display_point != soft_line_start
    {
        soft_line_start
    } else if stop_at_soft_boundaries && display_point != indent_start {
        indent_start
    } else {
        line_start
    }
}

pub fn line_end(
    map: &DisplaySnapshot,
    display_point: DisplayPoint,
    stop_at_soft_boundaries: bool,
) -> DisplayPoint {
    let soft_line_end = map.clip_point(
        DisplayPoint::new(display_point.row(), map.line_len(display_point.row())),
        Bias::Left,
    );
    if stop_at_soft_boundaries && display_point != soft_line_end {
        soft_line_end
    } else {
        map.next_line_boundary(display_point.to_point(map)).1
    }
}

pub fn previous_word_start(map: &DisplaySnapshot, point: DisplayPoint) -> DisplayPoint {
    let raw_point = point.to_point(map);
    let scope = map.buffer_snapshot.language_scope_at(raw_point);

<<<<<<< HEAD
    find_preceding_boundary(map, point, FindRange::MultiLine, |left, right| {
        (char_kind(language, left) != char_kind(language, right) && !right.is_whitespace())
=======
    find_preceding_boundary(map, point, |left, right| {
        (char_kind(&scope, left) != char_kind(&scope, right) && !right.is_whitespace())
>>>>>>> 0e41c6c5
            || left == '\n'
    })
}

pub fn previous_subword_start(map: &DisplaySnapshot, point: DisplayPoint) -> DisplayPoint {
    let raw_point = point.to_point(map);
<<<<<<< HEAD
    let language = map.buffer_snapshot.language_at(raw_point);
    find_preceding_boundary(map, point, FindRange::MultiLine, |left, right| {
=======
    let scope = map.buffer_snapshot.language_scope_at(raw_point);
    find_preceding_boundary(map, point, |left, right| {
>>>>>>> 0e41c6c5
        let is_word_start =
            char_kind(&scope, left) != char_kind(&scope, right) && !right.is_whitespace();
        let is_subword_start =
            left == '_' && right != '_' || left.is_lowercase() && right.is_uppercase();
        is_word_start || is_subword_start || left == '\n'
    })
}

pub fn next_word_end(map: &DisplaySnapshot, point: DisplayPoint) -> DisplayPoint {
    let raw_point = point.to_point(map);
<<<<<<< HEAD
    let language = map.buffer_snapshot.language_at(raw_point);
    find_boundary(map, point, FindRange::MultiLine, |left, right| {
        (char_kind(language, left) != char_kind(language, right) && !left.is_whitespace())
=======
    let scope = map.buffer_snapshot.language_scope_at(raw_point);
    find_boundary(map, point, |left, right| {
        (char_kind(&scope, left) != char_kind(&scope, right) && !left.is_whitespace())
>>>>>>> 0e41c6c5
            || right == '\n'
    })
}

pub fn next_subword_end(map: &DisplaySnapshot, point: DisplayPoint) -> DisplayPoint {
    let raw_point = point.to_point(map);
<<<<<<< HEAD
    let language = map.buffer_snapshot.language_at(raw_point);
    find_boundary(map, point, FindRange::MultiLine, |left, right| {
=======
    let scope = map.buffer_snapshot.language_scope_at(raw_point);
    find_boundary(map, point, |left, right| {
>>>>>>> 0e41c6c5
        let is_word_end =
            (char_kind(&scope, left) != char_kind(&scope, right)) && !left.is_whitespace();
        let is_subword_end =
            left != '_' && right == '_' || left.is_lowercase() && right.is_uppercase();
        is_word_end || is_subword_end || right == '\n'
    })
}

pub fn start_of_paragraph(
    map: &DisplaySnapshot,
    display_point: DisplayPoint,
    mut count: usize,
) -> DisplayPoint {
    let point = display_point.to_point(map);
    if point.row == 0 {
        return map.max_point();
    }

    let mut found_non_blank_line = false;
    for row in (0..point.row + 1).rev() {
        let blank = map.buffer_snapshot.is_line_blank(row);
        if found_non_blank_line && blank {
            if count <= 1 {
                return Point::new(row, 0).to_display_point(map);
            }
            count -= 1;
            found_non_blank_line = false;
        }

        found_non_blank_line |= !blank;
    }

    DisplayPoint::zero()
}

pub fn end_of_paragraph(
    map: &DisplaySnapshot,
    display_point: DisplayPoint,
    mut count: usize,
) -> DisplayPoint {
    let point = display_point.to_point(map);
    if point.row == map.max_buffer_row() {
        return DisplayPoint::zero();
    }

    let mut found_non_blank_line = false;
    for row in point.row..map.max_buffer_row() + 1 {
        let blank = map.buffer_snapshot.is_line_blank(row);
        if found_non_blank_line && blank {
            if count <= 1 {
                return Point::new(row, 0).to_display_point(map);
            }
            count -= 1;
            found_non_blank_line = false;
        }

        found_non_blank_line |= !blank;
    }

    map.max_point()
}

/// Scans for a boundary preceding the given start point `from` until a boundary is found,
/// indicated by the given predicate returning true.
/// The predicate is called with the character to the left and right of the candidate boundary location.
/// If FindRange::SingleLine is specified and no boundary is found before the start of the current line, the start of the current line will be returned.
pub fn find_preceding_boundary(
    map: &DisplaySnapshot,
    from: DisplayPoint,
    find_range: FindRange,
    mut is_boundary: impl FnMut(char, char) -> bool,
) -> DisplayPoint {
    let mut prev_ch = None;
    let mut offset = from.to_point(map).to_offset(&map.buffer_snapshot);

    for ch in map.buffer_snapshot.reversed_chars_at(offset) {
        if find_range == FindRange::SingleLine && ch == '\n' {
            break;
        }
        if let Some(prev_ch) = prev_ch {
            if is_boundary(ch, prev_ch) {
                break;
            }
        }

        offset -= ch.len_utf8();
        prev_ch = Some(ch);
    }

    map.clip_point(offset.to_display_point(map), Bias::Left)
}

/// Scans for a boundary following the given start point until a boundary is found, indicated by the
/// given predicate returning true. The predicate is called with the character to the left and right
/// of the candidate boundary location, and will be called with `\n` characters indicating the start
/// or end of a line.
pub fn find_boundary(
    map: &DisplaySnapshot,
    from: DisplayPoint,
    find_range: FindRange,
    mut is_boundary: impl FnMut(char, char) -> bool,
) -> DisplayPoint {
    let mut offset = from.to_offset(&map, Bias::Right);
    let mut prev_ch = None;

    for ch in map.buffer_snapshot.chars_at(offset) {
        if find_range == FindRange::SingleLine && ch == '\n' {
            break;
        }
        if let Some(prev_ch) = prev_ch {
            if is_boundary(prev_ch, ch) {
                break;
            }
        }

        offset += ch.len_utf8();
        prev_ch = Some(ch);
    }
    map.clip_point(offset.to_display_point(map), Bias::Right)
}

pub fn is_inside_word(map: &DisplaySnapshot, point: DisplayPoint) -> bool {
    let raw_point = point.to_point(map);
    let scope = map.buffer_snapshot.language_scope_at(raw_point);
    let ix = map.clip_point(point, Bias::Left).to_offset(map, Bias::Left);
    let text = &map.buffer_snapshot;
    let next_char_kind = text.chars_at(ix).next().map(|c| char_kind(&scope, c));
    let prev_char_kind = text
        .reversed_chars_at(ix)
        .next()
        .map(|c| char_kind(&scope, c));
    prev_char_kind.zip(next_char_kind) == Some((CharKind::Word, CharKind::Word))
}

pub fn surrounding_word(map: &DisplaySnapshot, position: DisplayPoint) -> Range<DisplayPoint> {
    let position = map
        .clip_point(position, Bias::Left)
        .to_offset(map, Bias::Left);
    let (range, _) = map.buffer_snapshot.surrounding_word(position);
    let start = range
        .start
        .to_point(&map.buffer_snapshot)
        .to_display_point(map);
    let end = range
        .end
        .to_point(&map.buffer_snapshot)
        .to_display_point(map);
    start..end
}

pub fn split_display_range_by_lines(
    map: &DisplaySnapshot,
    range: Range<DisplayPoint>,
) -> Vec<Range<DisplayPoint>> {
    let mut result = Vec::new();

    let mut start = range.start;
    // Loop over all the covered rows until the one containing the range end
    for row in range.start.row()..range.end.row() {
        let row_end_column = map.line_len(row);
        let end = map.clip_point(DisplayPoint::new(row, row_end_column), Bias::Left);
        if start != end {
            result.push(start..end);
        }
        start = map.clip_point(DisplayPoint::new(row + 1, 0), Bias::Left);
    }

    // Add the final range from the start of the last end to the original range end.
    result.push(start..range.end);

    result
}

#[cfg(test)]
mod tests {
    use super::*;
    use crate::{
        display_map::Inlay, test::marked_display_snapshot, Buffer, DisplayMap, ExcerptRange,
        InlayId, MultiBuffer,
    };
    use settings::SettingsStore;
    use util::post_inc;

    #[gpui::test]
    fn test_previous_word_start(cx: &mut gpui::AppContext) {
        init_test(cx);

        fn assert(marked_text: &str, cx: &mut gpui::AppContext) {
            let (snapshot, display_points) = marked_display_snapshot(marked_text, cx);
            assert_eq!(
                previous_word_start(&snapshot, display_points[1]),
                display_points[0]
            );
        }

        assert("\nˇ   ˇlorem", cx);
        assert("ˇ\nˇ   lorem", cx);
        assert("    ˇloremˇ", cx);
        assert("ˇ    ˇlorem", cx);
        assert("    ˇlorˇem", cx);
        assert("\nlorem\nˇ   ˇipsum", cx);
        assert("\n\nˇ\nˇ", cx);
        assert("    ˇlorem  ˇipsum", cx);
        assert("loremˇ-ˇipsum", cx);
        assert("loremˇ-#$@ˇipsum", cx);
        assert("ˇlorem_ˇipsum", cx);
        assert(" ˇdefγˇ", cx);
        assert(" ˇbcΔˇ", cx);
        assert(" abˇ——ˇcd", cx);
    }

    #[gpui::test]
    fn test_previous_subword_start(cx: &mut gpui::AppContext) {
        init_test(cx);

        fn assert(marked_text: &str, cx: &mut gpui::AppContext) {
            let (snapshot, display_points) = marked_display_snapshot(marked_text, cx);
            assert_eq!(
                previous_subword_start(&snapshot, display_points[1]),
                display_points[0]
            );
        }

        // Subword boundaries are respected
        assert("lorem_ˇipˇsum", cx);
        assert("lorem_ˇipsumˇ", cx);
        assert("ˇlorem_ˇipsum", cx);
        assert("lorem_ˇipsum_ˇdolor", cx);
        assert("loremˇIpˇsum", cx);
        assert("loremˇIpsumˇ", cx);

        // Word boundaries are still respected
        assert("\nˇ   ˇlorem", cx);
        assert("    ˇloremˇ", cx);
        assert("    ˇlorˇem", cx);
        assert("\nlorem\nˇ   ˇipsum", cx);
        assert("\n\nˇ\nˇ", cx);
        assert("    ˇlorem  ˇipsum", cx);
        assert("loremˇ-ˇipsum", cx);
        assert("loremˇ-#$@ˇipsum", cx);
        assert(" ˇdefγˇ", cx);
        assert(" bcˇΔˇ", cx);
        assert(" ˇbcδˇ", cx);
        assert(" abˇ——ˇcd", cx);
    }

    #[gpui::test]
    fn test_find_preceding_boundary(cx: &mut gpui::AppContext) {
        init_test(cx);

        fn assert(
            marked_text: &str,
            cx: &mut gpui::AppContext,
            is_boundary: impl FnMut(char, char) -> bool,
        ) {
            let (snapshot, display_points) = marked_display_snapshot(marked_text, cx);
            assert_eq!(
                find_preceding_boundary(
                    &snapshot,
                    display_points[1],
                    FindRange::MultiLine,
                    is_boundary
                ),
                display_points[0]
            );
        }

        assert("abcˇdef\ngh\nijˇk", cx, |left, right| {
            left == 'c' && right == 'd'
        });
        assert("abcdef\nˇgh\nijˇk", cx, |left, right| {
            left == '\n' && right == 'g'
        });
        let mut line_count = 0;
        assert("abcdef\nˇgh\nijˇk", cx, |left, _| {
            if left == '\n' {
                line_count += 1;
                line_count == 2
            } else {
                false
            }
        });
    }

    #[gpui::test]
    fn test_find_preceding_boundary_with_inlays(cx: &mut gpui::AppContext) {
        init_test(cx);

        let input_text = "abcdefghijklmnopqrstuvwxys";
        let family_id = cx
            .font_cache()
            .load_family(&["Helvetica"], &Default::default())
            .unwrap();
        let font_id = cx
            .font_cache()
            .select_font(family_id, &Default::default())
            .unwrap();
        let font_size = 14.0;
        let buffer = MultiBuffer::build_simple(input_text, cx);
        let buffer_snapshot = buffer.read(cx).snapshot(cx);
        let display_map =
            cx.add_model(|cx| DisplayMap::new(buffer, font_id, font_size, None, 1, 1, cx));

        // add all kinds of inlays between two word boundaries: we should be able to cross them all, when looking for another boundary
        let mut id = 0;
        let inlays = (0..buffer_snapshot.len())
            .map(|offset| {
                [
                    Inlay {
                        id: InlayId::Suggestion(post_inc(&mut id)),
                        position: buffer_snapshot.anchor_at(offset, Bias::Left),
                        text: format!("test").into(),
                    },
                    Inlay {
                        id: InlayId::Suggestion(post_inc(&mut id)),
                        position: buffer_snapshot.anchor_at(offset, Bias::Right),
                        text: format!("test").into(),
                    },
                    Inlay {
                        id: InlayId::Hint(post_inc(&mut id)),
                        position: buffer_snapshot.anchor_at(offset, Bias::Left),
                        text: format!("test").into(),
                    },
                    Inlay {
                        id: InlayId::Hint(post_inc(&mut id)),
                        position: buffer_snapshot.anchor_at(offset, Bias::Right),
                        text: format!("test").into(),
                    },
                ]
            })
            .flatten()
            .collect();
        let snapshot = display_map.update(cx, |map, cx| {
            map.splice_inlays(Vec::new(), inlays, cx);
            map.snapshot(cx)
        });

        assert_eq!(
            find_preceding_boundary(
                &snapshot,
                buffer_snapshot.len().to_display_point(&snapshot),
                FindRange::MultiLine,
                |left, _| left == 'e',
            ),
            snapshot
                .buffer_snapshot
                .offset_to_point(5)
                .to_display_point(&snapshot),
            "Should not stop at inlays when looking for boundaries"
        );
    }

    #[gpui::test]
    fn test_next_word_end(cx: &mut gpui::AppContext) {
        init_test(cx);

        fn assert(marked_text: &str, cx: &mut gpui::AppContext) {
            let (snapshot, display_points) = marked_display_snapshot(marked_text, cx);
            assert_eq!(
                next_word_end(&snapshot, display_points[0]),
                display_points[1]
            );
        }

        assert("\nˇ   loremˇ", cx);
        assert("    ˇloremˇ", cx);
        assert("    lorˇemˇ", cx);
        assert("    loremˇ    ˇ\nipsum\n", cx);
        assert("\nˇ\nˇ\n\n", cx);
        assert("loremˇ    ipsumˇ   ", cx);
        assert("loremˇ-ˇipsum", cx);
        assert("loremˇ#$@-ˇipsum", cx);
        assert("loremˇ_ipsumˇ", cx);
        assert(" ˇbcΔˇ", cx);
        assert(" abˇ——ˇcd", cx);
    }

    #[gpui::test]
    fn test_next_subword_end(cx: &mut gpui::AppContext) {
        init_test(cx);

        fn assert(marked_text: &str, cx: &mut gpui::AppContext) {
            let (snapshot, display_points) = marked_display_snapshot(marked_text, cx);
            assert_eq!(
                next_subword_end(&snapshot, display_points[0]),
                display_points[1]
            );
        }

        // Subword boundaries are respected
        assert("loˇremˇ_ipsum", cx);
        assert("ˇloremˇ_ipsum", cx);
        assert("loremˇ_ipsumˇ", cx);
        assert("loremˇ_ipsumˇ_dolor", cx);
        assert("loˇremˇIpsum", cx);
        assert("loremˇIpsumˇDolor", cx);

        // Word boundaries are still respected
        assert("\nˇ   loremˇ", cx);
        assert("    ˇloremˇ", cx);
        assert("    lorˇemˇ", cx);
        assert("    loremˇ    ˇ\nipsum\n", cx);
        assert("\nˇ\nˇ\n\n", cx);
        assert("loremˇ    ipsumˇ   ", cx);
        assert("loremˇ-ˇipsum", cx);
        assert("loremˇ#$@-ˇipsum", cx);
        assert("loremˇ_ipsumˇ", cx);
        assert(" ˇbcˇΔ", cx);
        assert(" abˇ——ˇcd", cx);
    }

    #[gpui::test]
    fn test_find_boundary(cx: &mut gpui::AppContext) {
        init_test(cx);

        fn assert(
            marked_text: &str,
            cx: &mut gpui::AppContext,
            is_boundary: impl FnMut(char, char) -> bool,
        ) {
            let (snapshot, display_points) = marked_display_snapshot(marked_text, cx);
            assert_eq!(
                find_boundary(
                    &snapshot,
                    display_points[0],
                    FindRange::MultiLine,
                    is_boundary
                ),
                display_points[1]
            );
        }

        assert("abcˇdef\ngh\nijˇk", cx, |left, right| {
            left == 'j' && right == 'k'
        });
        assert("abˇcdef\ngh\nˇijk", cx, |left, right| {
            left == '\n' && right == 'i'
        });
        let mut line_count = 0;
        assert("abcˇdef\ngh\nˇijk", cx, |left, _| {
            if left == '\n' {
                line_count += 1;
                line_count == 2
            } else {
                false
            }
        });
    }

    #[gpui::test]
    fn test_surrounding_word(cx: &mut gpui::AppContext) {
        init_test(cx);

        fn assert(marked_text: &str, cx: &mut gpui::AppContext) {
            let (snapshot, display_points) = marked_display_snapshot(marked_text, cx);
            assert_eq!(
                surrounding_word(&snapshot, display_points[1]),
                display_points[0]..display_points[2]
            );
        }

        assert("ˇˇloremˇ  ipsum", cx);
        assert("ˇloˇremˇ  ipsum", cx);
        assert("ˇloremˇˇ  ipsum", cx);
        assert("loremˇ ˇ  ˇipsum", cx);
        assert("lorem\nˇˇˇ\nipsum", cx);
        assert("lorem\nˇˇipsumˇ", cx);
        assert("lorem,ˇˇ ˇipsum", cx);
        assert("ˇloremˇˇ, ipsum", cx);
    }

    #[gpui::test]
    fn test_move_up_and_down_with_excerpts(cx: &mut gpui::AppContext) {
        init_test(cx);

        let family_id = cx
            .font_cache()
            .load_family(&["Helvetica"], &Default::default())
            .unwrap();
        let font_id = cx
            .font_cache()
            .select_font(family_id, &Default::default())
            .unwrap();

        let buffer =
            cx.add_model(|cx| Buffer::new(0, cx.model_id() as u64, "abc\ndefg\nhijkl\nmn"));
        let multibuffer = cx.add_model(|cx| {
            let mut multibuffer = MultiBuffer::new(0);
            multibuffer.push_excerpts(
                buffer.clone(),
                [
                    ExcerptRange {
                        context: Point::new(0, 0)..Point::new(1, 4),
                        primary: None,
                    },
                    ExcerptRange {
                        context: Point::new(2, 0)..Point::new(3, 2),
                        primary: None,
                    },
                ],
                cx,
            );
            multibuffer
        });
        let display_map =
            cx.add_model(|cx| DisplayMap::new(multibuffer, font_id, 14.0, None, 2, 2, cx));
        let snapshot = display_map.update(cx, |map, cx| map.snapshot(cx));

        assert_eq!(snapshot.text(), "\n\nabc\ndefg\n\n\nhijkl\nmn");

        // Can't move up into the first excerpt's header
        assert_eq!(
            up(
                &snapshot,
                DisplayPoint::new(2, 2),
                SelectionGoal::Column(2),
                false
            ),
            (DisplayPoint::new(2, 0), SelectionGoal::Column(0)),
        );
        assert_eq!(
            up(
                &snapshot,
                DisplayPoint::new(2, 0),
                SelectionGoal::None,
                false
            ),
            (DisplayPoint::new(2, 0), SelectionGoal::Column(0)),
        );

        // Move up and down within first excerpt
        assert_eq!(
            up(
                &snapshot,
                DisplayPoint::new(3, 4),
                SelectionGoal::Column(4),
                false
            ),
            (DisplayPoint::new(2, 3), SelectionGoal::Column(4)),
        );
        assert_eq!(
            down(
                &snapshot,
                DisplayPoint::new(2, 3),
                SelectionGoal::Column(4),
                false
            ),
            (DisplayPoint::new(3, 4), SelectionGoal::Column(4)),
        );

        // Move up and down across second excerpt's header
        assert_eq!(
            up(
                &snapshot,
                DisplayPoint::new(6, 5),
                SelectionGoal::Column(5),
                false
            ),
            (DisplayPoint::new(3, 4), SelectionGoal::Column(5)),
        );
        assert_eq!(
            down(
                &snapshot,
                DisplayPoint::new(3, 4),
                SelectionGoal::Column(5),
                false
            ),
            (DisplayPoint::new(6, 5), SelectionGoal::Column(5)),
        );

        // Can't move down off the end
        assert_eq!(
            down(
                &snapshot,
                DisplayPoint::new(7, 0),
                SelectionGoal::Column(0),
                false
            ),
            (DisplayPoint::new(7, 2), SelectionGoal::Column(2)),
        );
        assert_eq!(
            down(
                &snapshot,
                DisplayPoint::new(7, 2),
                SelectionGoal::Column(2),
                false
            ),
            (DisplayPoint::new(7, 2), SelectionGoal::Column(2)),
        );
    }

    fn init_test(cx: &mut gpui::AppContext) {
        cx.set_global(SettingsStore::test(cx));
        theme::init((), cx);
        language::init(cx);
        crate::init(cx);
    }
}<|MERGE_RESOLUTION|>--- conflicted
+++ resolved
@@ -185,26 +185,17 @@
     let raw_point = point.to_point(map);
     let scope = map.buffer_snapshot.language_scope_at(raw_point);
 
-<<<<<<< HEAD
     find_preceding_boundary(map, point, FindRange::MultiLine, |left, right| {
-        (char_kind(language, left) != char_kind(language, right) && !right.is_whitespace())
-=======
-    find_preceding_boundary(map, point, |left, right| {
         (char_kind(&scope, left) != char_kind(&scope, right) && !right.is_whitespace())
->>>>>>> 0e41c6c5
             || left == '\n'
     })
 }
 
 pub fn previous_subword_start(map: &DisplaySnapshot, point: DisplayPoint) -> DisplayPoint {
     let raw_point = point.to_point(map);
-<<<<<<< HEAD
-    let language = map.buffer_snapshot.language_at(raw_point);
+    let scope = map.buffer_snapshot.language_scope_at(raw_point);
+
     find_preceding_boundary(map, point, FindRange::MultiLine, |left, right| {
-=======
-    let scope = map.buffer_snapshot.language_scope_at(raw_point);
-    find_preceding_boundary(map, point, |left, right| {
->>>>>>> 0e41c6c5
         let is_word_start =
             char_kind(&scope, left) != char_kind(&scope, right) && !right.is_whitespace();
         let is_subword_start =
@@ -215,28 +206,19 @@
 
 pub fn next_word_end(map: &DisplaySnapshot, point: DisplayPoint) -> DisplayPoint {
     let raw_point = point.to_point(map);
-<<<<<<< HEAD
-    let language = map.buffer_snapshot.language_at(raw_point);
+    let scope = map.buffer_snapshot.language_scope_at(raw_point);
+
     find_boundary(map, point, FindRange::MultiLine, |left, right| {
-        (char_kind(language, left) != char_kind(language, right) && !left.is_whitespace())
-=======
-    let scope = map.buffer_snapshot.language_scope_at(raw_point);
-    find_boundary(map, point, |left, right| {
         (char_kind(&scope, left) != char_kind(&scope, right) && !left.is_whitespace())
->>>>>>> 0e41c6c5
             || right == '\n'
     })
 }
 
 pub fn next_subword_end(map: &DisplaySnapshot, point: DisplayPoint) -> DisplayPoint {
     let raw_point = point.to_point(map);
-<<<<<<< HEAD
-    let language = map.buffer_snapshot.language_at(raw_point);
+    let scope = map.buffer_snapshot.language_scope_at(raw_point);
+
     find_boundary(map, point, FindRange::MultiLine, |left, right| {
-=======
-    let scope = map.buffer_snapshot.language_scope_at(raw_point);
-    find_boundary(map, point, |left, right| {
->>>>>>> 0e41c6c5
         let is_word_end =
             (char_kind(&scope, left) != char_kind(&scope, right)) && !left.is_whitespace();
         let is_subword_end =

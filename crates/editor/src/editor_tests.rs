use drag_and_drop::DragAndDrop;
use futures::StreamExt;
use indoc::indoc;
use std::{cell::RefCell, rc::Rc, time::Instant};
use unindent::Unindent;

use super::*;
use crate::test::{
    assert_text_with_selections, build_editor, editor_lsp_test_context::EditorLspTestContext,
    editor_test_context::EditorTestContext, select_ranges,
};
use gpui::{
    executor::Deterministic,
    geometry::{rect::RectF, vector::vec2f},
    platform::{WindowBounds, WindowOptions},
};
use language::{FakeLspAdapter, LanguageConfig, LanguageRegistry, Point};
use project::FakeFs;
use settings::EditorSettings;
use util::{
    assert_set_eq,
    test::{marked_text_ranges, marked_text_ranges_by, sample_text, TextRangeMarker},
};
use workspace::{
    item::{FollowableItem, ItemHandle},
    NavigationEntry, Pane, ViewId,
};

#[gpui::test]
fn test_edit_events(cx: &mut MutableAppContext) {
    cx.set_global(Settings::test(cx));
    let buffer = cx.add_model(|cx| language::Buffer::new(0, "123456", cx));

    let events = Rc::new(RefCell::new(Vec::new()));
    let (_, editor1) = cx.add_window(Default::default(), {
        let events = events.clone();
        |cx| {
            cx.subscribe(&cx.handle(), move |_, _, event, _| {
                if matches!(
                    event,
                    Event::Edited | Event::BufferEdited | Event::DirtyChanged
                ) {
                    events.borrow_mut().push(("editor1", event.clone()));
                }
            })
            .detach();
            Editor::for_buffer(buffer.clone(), None, cx)
        }
    });
    let (_, editor2) = cx.add_window(Default::default(), {
        let events = events.clone();
        |cx| {
            cx.subscribe(&cx.handle(), move |_, _, event, _| {
                if matches!(
                    event,
                    Event::Edited | Event::BufferEdited | Event::DirtyChanged
                ) {
                    events.borrow_mut().push(("editor2", event.clone()));
                }
            })
            .detach();
            Editor::for_buffer(buffer.clone(), None, cx)
        }
    });
    assert_eq!(mem::take(&mut *events.borrow_mut()), []);

    // Mutating editor 1 will emit an `Edited` event only for that editor.
    editor1.update(cx, |editor, cx| editor.insert("X", cx));
    assert_eq!(
        mem::take(&mut *events.borrow_mut()),
        [
            ("editor1", Event::Edited),
            ("editor1", Event::BufferEdited),
            ("editor2", Event::BufferEdited),
            ("editor1", Event::DirtyChanged),
            ("editor2", Event::DirtyChanged)
        ]
    );

    // Mutating editor 2 will emit an `Edited` event only for that editor.
    editor2.update(cx, |editor, cx| editor.delete(&Delete, cx));
    assert_eq!(
        mem::take(&mut *events.borrow_mut()),
        [
            ("editor2", Event::Edited),
            ("editor1", Event::BufferEdited),
            ("editor2", Event::BufferEdited),
        ]
    );

    // Undoing on editor 1 will emit an `Edited` event only for that editor.
    editor1.update(cx, |editor, cx| editor.undo(&Undo, cx));
    assert_eq!(
        mem::take(&mut *events.borrow_mut()),
        [
            ("editor1", Event::Edited),
            ("editor1", Event::BufferEdited),
            ("editor2", Event::BufferEdited),
            ("editor1", Event::DirtyChanged),
            ("editor2", Event::DirtyChanged),
        ]
    );

    // Redoing on editor 1 will emit an `Edited` event only for that editor.
    editor1.update(cx, |editor, cx| editor.redo(&Redo, cx));
    assert_eq!(
        mem::take(&mut *events.borrow_mut()),
        [
            ("editor1", Event::Edited),
            ("editor1", Event::BufferEdited),
            ("editor2", Event::BufferEdited),
            ("editor1", Event::DirtyChanged),
            ("editor2", Event::DirtyChanged),
        ]
    );

    // Undoing on editor 2 will emit an `Edited` event only for that editor.
    editor2.update(cx, |editor, cx| editor.undo(&Undo, cx));
    assert_eq!(
        mem::take(&mut *events.borrow_mut()),
        [
            ("editor2", Event::Edited),
            ("editor1", Event::BufferEdited),
            ("editor2", Event::BufferEdited),
            ("editor1", Event::DirtyChanged),
            ("editor2", Event::DirtyChanged),
        ]
    );

    // Redoing on editor 2 will emit an `Edited` event only for that editor.
    editor2.update(cx, |editor, cx| editor.redo(&Redo, cx));
    assert_eq!(
        mem::take(&mut *events.borrow_mut()),
        [
            ("editor2", Event::Edited),
            ("editor1", Event::BufferEdited),
            ("editor2", Event::BufferEdited),
            ("editor1", Event::DirtyChanged),
            ("editor2", Event::DirtyChanged),
        ]
    );

    // No event is emitted when the mutation is a no-op.
    editor2.update(cx, |editor, cx| {
        editor.change_selections(None, cx, |s| s.select_ranges([0..0]));

        editor.backspace(&Backspace, cx);
    });
    assert_eq!(mem::take(&mut *events.borrow_mut()), []);
}

#[gpui::test]
fn test_undo_redo_with_selection_restoration(cx: &mut MutableAppContext) {
    cx.set_global(Settings::test(cx));
    let mut now = Instant::now();
    let buffer = cx.add_model(|cx| language::Buffer::new(0, "123456", cx));
    let group_interval = buffer.read(cx).transaction_group_interval();
    let buffer = cx.add_model(|cx| MultiBuffer::singleton(buffer, cx));
    let (_, editor) = cx.add_window(Default::default(), |cx| build_editor(buffer.clone(), cx));

    editor.update(cx, |editor, cx| {
        editor.start_transaction_at(now, cx);
        editor.change_selections(None, cx, |s| s.select_ranges([2..4]));

        editor.insert("cd", cx);
        editor.end_transaction_at(now, cx);
        assert_eq!(editor.text(cx), "12cd56");
        assert_eq!(editor.selections.ranges(cx), vec![4..4]);

        editor.start_transaction_at(now, cx);
        editor.change_selections(None, cx, |s| s.select_ranges([4..5]));
        editor.insert("e", cx);
        editor.end_transaction_at(now, cx);
        assert_eq!(editor.text(cx), "12cde6");
        assert_eq!(editor.selections.ranges(cx), vec![5..5]);

        now += group_interval + Duration::from_millis(1);
        editor.change_selections(None, cx, |s| s.select_ranges([2..2]));

        // Simulate an edit in another editor
        buffer.update(cx, |buffer, cx| {
            buffer.start_transaction_at(now, cx);
            buffer.edit([(0..1, "a")], None, cx);
            buffer.edit([(1..1, "b")], None, cx);
            buffer.end_transaction_at(now, cx);
        });

        assert_eq!(editor.text(cx), "ab2cde6");
        assert_eq!(editor.selections.ranges(cx), vec![3..3]);

        // Last transaction happened past the group interval in a different editor.
        // Undo it individually and don't restore selections.
        editor.undo(&Undo, cx);
        assert_eq!(editor.text(cx), "12cde6");
        assert_eq!(editor.selections.ranges(cx), vec![2..2]);

        // First two transactions happened within the group interval in this editor.
        // Undo them together and restore selections.
        editor.undo(&Undo, cx);
        editor.undo(&Undo, cx); // Undo stack is empty here, so this is a no-op.
        assert_eq!(editor.text(cx), "123456");
        assert_eq!(editor.selections.ranges(cx), vec![0..0]);

        // Redo the first two transactions together.
        editor.redo(&Redo, cx);
        assert_eq!(editor.text(cx), "12cde6");
        assert_eq!(editor.selections.ranges(cx), vec![5..5]);

        // Redo the last transaction on its own.
        editor.redo(&Redo, cx);
        assert_eq!(editor.text(cx), "ab2cde6");
        assert_eq!(editor.selections.ranges(cx), vec![6..6]);

        // Test empty transactions.
        editor.start_transaction_at(now, cx);
        editor.end_transaction_at(now, cx);
        editor.undo(&Undo, cx);
        assert_eq!(editor.text(cx), "12cde6");
    });
}

#[gpui::test]
fn test_ime_composition(cx: &mut MutableAppContext) {
    cx.set_global(Settings::test(cx));
    let buffer = cx.add_model(|cx| {
        let mut buffer = language::Buffer::new(0, "abcde", cx);
        // Ensure automatic grouping doesn't occur.
        buffer.set_group_interval(Duration::ZERO);
        buffer
    });

    let buffer = cx.add_model(|cx| MultiBuffer::singleton(buffer, cx));
    cx.add_window(Default::default(), |cx| {
        let mut editor = build_editor(buffer.clone(), cx);

        // Start a new IME composition.
        editor.replace_and_mark_text_in_range(Some(0..1), "à", None, cx);
        editor.replace_and_mark_text_in_range(Some(0..1), "á", None, cx);
        editor.replace_and_mark_text_in_range(Some(0..1), "ä", None, cx);
        assert_eq!(editor.text(cx), "äbcde");
        assert_eq!(
            editor.marked_text_ranges(cx),
            Some(vec![OffsetUtf16(0)..OffsetUtf16(1)])
        );

        // Finalize IME composition.
        editor.replace_text_in_range(None, "ā", cx);
        assert_eq!(editor.text(cx), "ābcde");
        assert_eq!(editor.marked_text_ranges(cx), None);

        // IME composition edits are grouped and are undone/redone at once.
        editor.undo(&Default::default(), cx);
        assert_eq!(editor.text(cx), "abcde");
        assert_eq!(editor.marked_text_ranges(cx), None);
        editor.redo(&Default::default(), cx);
        assert_eq!(editor.text(cx), "ābcde");
        assert_eq!(editor.marked_text_ranges(cx), None);

        // Start a new IME composition.
        editor.replace_and_mark_text_in_range(Some(0..1), "à", None, cx);
        assert_eq!(
            editor.marked_text_ranges(cx),
            Some(vec![OffsetUtf16(0)..OffsetUtf16(1)])
        );

        // Undoing during an IME composition cancels it.
        editor.undo(&Default::default(), cx);
        assert_eq!(editor.text(cx), "ābcde");
        assert_eq!(editor.marked_text_ranges(cx), None);

        // Start a new IME composition with an invalid marked range, ensuring it gets clipped.
        editor.replace_and_mark_text_in_range(Some(4..999), "è", None, cx);
        assert_eq!(editor.text(cx), "ābcdè");
        assert_eq!(
            editor.marked_text_ranges(cx),
            Some(vec![OffsetUtf16(4)..OffsetUtf16(5)])
        );

        // Finalize IME composition with an invalid replacement range, ensuring it gets clipped.
        editor.replace_text_in_range(Some(4..999), "ę", cx);
        assert_eq!(editor.text(cx), "ābcdę");
        assert_eq!(editor.marked_text_ranges(cx), None);

        // Start a new IME composition with multiple cursors.
        editor.change_selections(None, cx, |s| {
            s.select_ranges([
                OffsetUtf16(1)..OffsetUtf16(1),
                OffsetUtf16(3)..OffsetUtf16(3),
                OffsetUtf16(5)..OffsetUtf16(5),
            ])
        });
        editor.replace_and_mark_text_in_range(Some(4..5), "XYZ", None, cx);
        assert_eq!(editor.text(cx), "XYZbXYZdXYZ");
        assert_eq!(
            editor.marked_text_ranges(cx),
            Some(vec![
                OffsetUtf16(0)..OffsetUtf16(3),
                OffsetUtf16(4)..OffsetUtf16(7),
                OffsetUtf16(8)..OffsetUtf16(11)
            ])
        );

        // Ensure the newly-marked range gets treated as relative to the previously-marked ranges.
        editor.replace_and_mark_text_in_range(Some(1..2), "1", None, cx);
        assert_eq!(editor.text(cx), "X1ZbX1ZdX1Z");
        assert_eq!(
            editor.marked_text_ranges(cx),
            Some(vec![
                OffsetUtf16(1)..OffsetUtf16(2),
                OffsetUtf16(5)..OffsetUtf16(6),
                OffsetUtf16(9)..OffsetUtf16(10)
            ])
        );

        // Finalize IME composition with multiple cursors.
        editor.replace_text_in_range(Some(9..10), "2", cx);
        assert_eq!(editor.text(cx), "X2ZbX2ZdX2Z");
        assert_eq!(editor.marked_text_ranges(cx), None);

        editor
    });
}

#[gpui::test]
fn test_selection_with_mouse(cx: &mut gpui::MutableAppContext) {
    cx.set_global(Settings::test(cx));

    let buffer = MultiBuffer::build_simple("aaaaaa\nbbbbbb\ncccccc\nddddddd\n", cx);
    let (_, editor) = cx.add_window(Default::default(), |cx| build_editor(buffer, cx));
    editor.update(cx, |view, cx| {
        view.begin_selection(DisplayPoint::new(2, 2), false, 1, cx);
    });
    assert_eq!(
        editor.update(cx, |view, cx| view.selections.display_ranges(cx)),
        [DisplayPoint::new(2, 2)..DisplayPoint::new(2, 2)]
    );

    editor.update(cx, |view, cx| {
        view.update_selection(DisplayPoint::new(3, 3), 0, Vector2F::zero(), cx);
    });

    assert_eq!(
        editor.update(cx, |view, cx| view.selections.display_ranges(cx)),
        [DisplayPoint::new(2, 2)..DisplayPoint::new(3, 3)]
    );

    editor.update(cx, |view, cx| {
        view.update_selection(DisplayPoint::new(1, 1), 0, Vector2F::zero(), cx);
    });

    assert_eq!(
        editor.update(cx, |view, cx| view.selections.display_ranges(cx)),
        [DisplayPoint::new(2, 2)..DisplayPoint::new(1, 1)]
    );

    editor.update(cx, |view, cx| {
        view.end_selection(cx);
        view.update_selection(DisplayPoint::new(3, 3), 0, Vector2F::zero(), cx);
    });

    assert_eq!(
        editor.update(cx, |view, cx| view.selections.display_ranges(cx)),
        [DisplayPoint::new(2, 2)..DisplayPoint::new(1, 1)]
    );

    editor.update(cx, |view, cx| {
        view.begin_selection(DisplayPoint::new(3, 3), true, 1, cx);
        view.update_selection(DisplayPoint::new(0, 0), 0, Vector2F::zero(), cx);
    });

    assert_eq!(
        editor.update(cx, |view, cx| view.selections.display_ranges(cx)),
        [
            DisplayPoint::new(2, 2)..DisplayPoint::new(1, 1),
            DisplayPoint::new(3, 3)..DisplayPoint::new(0, 0)
        ]
    );

    editor.update(cx, |view, cx| {
        view.end_selection(cx);
    });

    assert_eq!(
        editor.update(cx, |view, cx| view.selections.display_ranges(cx)),
        [DisplayPoint::new(3, 3)..DisplayPoint::new(0, 0)]
    );
}

#[gpui::test]
fn test_canceling_pending_selection(cx: &mut gpui::MutableAppContext) {
    cx.set_global(Settings::test(cx));
    let buffer = MultiBuffer::build_simple("aaaaaa\nbbbbbb\ncccccc\ndddddd\n", cx);
    let (_, view) = cx.add_window(Default::default(), |cx| build_editor(buffer, cx));

    view.update(cx, |view, cx| {
        view.begin_selection(DisplayPoint::new(2, 2), false, 1, cx);
        assert_eq!(
            view.selections.display_ranges(cx),
            [DisplayPoint::new(2, 2)..DisplayPoint::new(2, 2)]
        );
    });

    view.update(cx, |view, cx| {
        view.update_selection(DisplayPoint::new(3, 3), 0, Vector2F::zero(), cx);
        assert_eq!(
            view.selections.display_ranges(cx),
            [DisplayPoint::new(2, 2)..DisplayPoint::new(3, 3)]
        );
    });

    view.update(cx, |view, cx| {
        view.cancel(&Cancel, cx);
        view.update_selection(DisplayPoint::new(1, 1), 0, Vector2F::zero(), cx);
        assert_eq!(
            view.selections.display_ranges(cx),
            [DisplayPoint::new(2, 2)..DisplayPoint::new(3, 3)]
        );
    });
}

#[gpui::test]
fn test_clone(cx: &mut gpui::MutableAppContext) {
    let (text, selection_ranges) = marked_text_ranges(
        indoc! {"
            one
            two
            threeˇ
            four
            fiveˇ
        "},
        true,
    );
    cx.set_global(Settings::test(cx));
    let buffer = MultiBuffer::build_simple(&text, cx);

    let (_, editor) = cx.add_window(Default::default(), |cx| build_editor(buffer, cx));

    editor.update(cx, |editor, cx| {
        editor.change_selections(None, cx, |s| s.select_ranges(selection_ranges.clone()));
        editor.fold_ranges(
            [
                Point::new(1, 0)..Point::new(2, 0),
                Point::new(3, 0)..Point::new(4, 0),
            ],
            cx,
        );
    });

    let (_, cloned_editor) = editor.update(cx, |editor, cx| {
        cx.add_window(Default::default(), |cx| editor.clone(cx))
    });

    let snapshot = editor.update(cx, |e, cx| e.snapshot(cx));
    let cloned_snapshot = cloned_editor.update(cx, |e, cx| e.snapshot(cx));

    assert_eq!(
        cloned_editor.update(cx, |e, cx| e.display_text(cx)),
        editor.update(cx, |e, cx| e.display_text(cx))
    );
    assert_eq!(
        cloned_snapshot
            .folds_in_range(0..text.len())
            .collect::<Vec<_>>(),
        snapshot.folds_in_range(0..text.len()).collect::<Vec<_>>(),
    );
    assert_set_eq!(
        cloned_editor.read(cx).selections.ranges::<Point>(cx),
        editor.read(cx).selections.ranges(cx)
    );
    assert_set_eq!(
        cloned_editor.update(cx, |e, cx| e.selections.display_ranges(cx)),
        editor.update(cx, |e, cx| e.selections.display_ranges(cx))
    );
}

#[gpui::test]
fn test_navigation_history(cx: &mut gpui::MutableAppContext) {
    cx.set_global(Settings::test(cx));
    cx.set_global(DragAndDrop::<Workspace>::default());
    use workspace::item::Item;
    let (_, pane) = cx.add_window(Default::default(), |cx| Pane::new(None, cx));
    let buffer = MultiBuffer::build_simple(&sample_text(300, 5, 'a'), cx);

    cx.add_view(&pane, |cx| {
        let mut editor = build_editor(buffer.clone(), cx);
        let handle = cx.handle();
        editor.set_nav_history(Some(pane.read(cx).nav_history_for_item(&handle)));

        fn pop_history(editor: &mut Editor, cx: &mut MutableAppContext) -> Option<NavigationEntry> {
            editor.nav_history.as_mut().unwrap().pop_backward(cx)
        }

        // Move the cursor a small distance.
        // Nothing is added to the navigation history.
        editor.change_selections(None, cx, |s| {
            s.select_display_ranges([DisplayPoint::new(1, 0)..DisplayPoint::new(1, 0)])
        });
        editor.change_selections(None, cx, |s| {
            s.select_display_ranges([DisplayPoint::new(3, 0)..DisplayPoint::new(3, 0)])
        });
        assert!(pop_history(&mut editor, cx).is_none());

        // Move the cursor a large distance.
        // The history can jump back to the previous position.
        editor.change_selections(None, cx, |s| {
            s.select_display_ranges([DisplayPoint::new(13, 0)..DisplayPoint::new(13, 3)])
        });
        let nav_entry = pop_history(&mut editor, cx).unwrap();
        editor.navigate(nav_entry.data.unwrap(), cx);
        assert_eq!(nav_entry.item.id(), cx.view_id());
        assert_eq!(
            editor.selections.display_ranges(cx),
            &[DisplayPoint::new(3, 0)..DisplayPoint::new(3, 0)]
        );
        assert!(pop_history(&mut editor, cx).is_none());

        // Move the cursor a small distance via the mouse.
        // Nothing is added to the navigation history.
        editor.begin_selection(DisplayPoint::new(5, 0), false, 1, cx);
        editor.end_selection(cx);
        assert_eq!(
            editor.selections.display_ranges(cx),
            &[DisplayPoint::new(5, 0)..DisplayPoint::new(5, 0)]
        );
        assert!(pop_history(&mut editor, cx).is_none());

        // Move the cursor a large distance via the mouse.
        // The history can jump back to the previous position.
        editor.begin_selection(DisplayPoint::new(15, 0), false, 1, cx);
        editor.end_selection(cx);
        assert_eq!(
            editor.selections.display_ranges(cx),
            &[DisplayPoint::new(15, 0)..DisplayPoint::new(15, 0)]
        );
        let nav_entry = pop_history(&mut editor, cx).unwrap();
        editor.navigate(nav_entry.data.unwrap(), cx);
        assert_eq!(nav_entry.item.id(), cx.view_id());
        assert_eq!(
            editor.selections.display_ranges(cx),
            &[DisplayPoint::new(5, 0)..DisplayPoint::new(5, 0)]
        );
        assert!(pop_history(&mut editor, cx).is_none());

        // Set scroll position to check later
        editor.set_scroll_position(Vector2F::new(5.5, 5.5), cx);
        let original_scroll_position = editor.scroll_manager.anchor();

        // Jump to the end of the document and adjust scroll
        editor.move_to_end(&MoveToEnd, cx);
        editor.set_scroll_position(Vector2F::new(-2.5, -0.5), cx);
        assert_ne!(editor.scroll_manager.anchor(), original_scroll_position);

        let nav_entry = pop_history(&mut editor, cx).unwrap();
        editor.navigate(nav_entry.data.unwrap(), cx);
        assert_eq!(editor.scroll_manager.anchor(), original_scroll_position);

        // Ensure we don't panic when navigation data contains invalid anchors *and* points.
        let mut invalid_anchor = editor.scroll_manager.anchor().top_anchor;
        invalid_anchor.text_anchor.buffer_id = Some(999);
        let invalid_point = Point::new(9999, 0);
        editor.navigate(
            Box::new(NavigationData {
                cursor_anchor: invalid_anchor,
                cursor_position: invalid_point,
                scroll_anchor: ScrollAnchor {
                    top_anchor: invalid_anchor,
                    offset: Default::default(),
                },
                scroll_top_row: invalid_point.row,
            }),
            cx,
        );
        assert_eq!(
            editor.selections.display_ranges(cx),
            &[editor.max_point(cx)..editor.max_point(cx)]
        );
        assert_eq!(
            editor.scroll_position(cx),
            vec2f(0., editor.max_point(cx).row() as f32)
        );

        editor
    });
}

#[gpui::test]
fn test_cancel(cx: &mut gpui::MutableAppContext) {
    cx.set_global(Settings::test(cx));
    let buffer = MultiBuffer::build_simple("aaaaaa\nbbbbbb\ncccccc\ndddddd\n", cx);
    let (_, view) = cx.add_window(Default::default(), |cx| build_editor(buffer, cx));

    view.update(cx, |view, cx| {
        view.begin_selection(DisplayPoint::new(3, 4), false, 1, cx);
        view.update_selection(DisplayPoint::new(1, 1), 0, Vector2F::zero(), cx);
        view.end_selection(cx);

        view.begin_selection(DisplayPoint::new(0, 1), true, 1, cx);
        view.update_selection(DisplayPoint::new(0, 3), 0, Vector2F::zero(), cx);
        view.end_selection(cx);
        assert_eq!(
            view.selections.display_ranges(cx),
            [
                DisplayPoint::new(0, 1)..DisplayPoint::new(0, 3),
                DisplayPoint::new(3, 4)..DisplayPoint::new(1, 1),
            ]
        );
    });

    view.update(cx, |view, cx| {
        view.cancel(&Cancel, cx);
        assert_eq!(
            view.selections.display_ranges(cx),
            [DisplayPoint::new(3, 4)..DisplayPoint::new(1, 1)]
        );
    });

    view.update(cx, |view, cx| {
        view.cancel(&Cancel, cx);
        assert_eq!(
            view.selections.display_ranges(cx),
            [DisplayPoint::new(1, 1)..DisplayPoint::new(1, 1)]
        );
    });
}

#[gpui::test]
fn test_fold(cx: &mut gpui::MutableAppContext) {
    cx.set_global(Settings::test(cx));
    let buffer = MultiBuffer::build_simple(
        &"
            impl Foo {
                // Hello!

                fn a() {
                    1
                }

                fn b() {
                    2
                }

                fn c() {
                    3
                }
            }
        "
        .unindent(),
        cx,
    );
    let (_, view) = cx.add_window(Default::default(), |cx| build_editor(buffer.clone(), cx));

    view.update(cx, |view, cx| {
        view.change_selections(None, cx, |s| {
            s.select_display_ranges([DisplayPoint::new(8, 0)..DisplayPoint::new(12, 0)]);
        });
        view.fold(&Fold, cx);
        assert_eq!(
            view.display_text(cx),
            "
                impl Foo {
                    // Hello!

                    fn a() {
                        1
                    }

                    fn b() {…
                    }

                    fn c() {…
                    }
                }
            "
            .unindent(),
        );

        view.fold(&Fold, cx);
        assert_eq!(
            view.display_text(cx),
            "
                impl Foo {…
                }
            "
            .unindent(),
        );

        view.unfold_lines(&UnfoldLines, cx);
        assert_eq!(
            view.display_text(cx),
            "
                impl Foo {
                    // Hello!

                    fn a() {
                        1
                    }

                    fn b() {…
                    }

                    fn c() {…
                    }
                }
            "
            .unindent(),
        );

        view.unfold_lines(&UnfoldLines, cx);
        assert_eq!(view.display_text(cx), buffer.read(cx).read(cx).text());
    });
}

#[gpui::test]
fn test_move_cursor(cx: &mut gpui::MutableAppContext) {
    cx.set_global(Settings::test(cx));
    let buffer = MultiBuffer::build_simple(&sample_text(6, 6, 'a'), cx);
    let (_, view) = cx.add_window(Default::default(), |cx| build_editor(buffer.clone(), cx));

    buffer.update(cx, |buffer, cx| {
        buffer.edit(
            vec![
                (Point::new(1, 0)..Point::new(1, 0), "\t"),
                (Point::new(1, 1)..Point::new(1, 1), "\t"),
            ],
            None,
            cx,
        );
    });

    view.update(cx, |view, cx| {
        assert_eq!(
            view.selections.display_ranges(cx),
            &[DisplayPoint::new(0, 0)..DisplayPoint::new(0, 0)]
        );

        view.move_down(&MoveDown, cx);
        assert_eq!(
            view.selections.display_ranges(cx),
            &[DisplayPoint::new(1, 0)..DisplayPoint::new(1, 0)]
        );

        view.move_right(&MoveRight, cx);
        assert_eq!(
            view.selections.display_ranges(cx),
            &[DisplayPoint::new(1, 4)..DisplayPoint::new(1, 4)]
        );

        view.move_left(&MoveLeft, cx);
        assert_eq!(
            view.selections.display_ranges(cx),
            &[DisplayPoint::new(1, 0)..DisplayPoint::new(1, 0)]
        );

        view.move_up(&MoveUp, cx);
        assert_eq!(
            view.selections.display_ranges(cx),
            &[DisplayPoint::new(0, 0)..DisplayPoint::new(0, 0)]
        );

        view.move_to_end(&MoveToEnd, cx);
        assert_eq!(
            view.selections.display_ranges(cx),
            &[DisplayPoint::new(5, 6)..DisplayPoint::new(5, 6)]
        );

        view.move_to_beginning(&MoveToBeginning, cx);
        assert_eq!(
            view.selections.display_ranges(cx),
            &[DisplayPoint::new(0, 0)..DisplayPoint::new(0, 0)]
        );

        view.change_selections(None, cx, |s| {
            s.select_display_ranges([DisplayPoint::new(0, 1)..DisplayPoint::new(0, 2)]);
        });
        view.select_to_beginning(&SelectToBeginning, cx);
        assert_eq!(
            view.selections.display_ranges(cx),
            &[DisplayPoint::new(0, 1)..DisplayPoint::new(0, 0)]
        );

        view.select_to_end(&SelectToEnd, cx);
        assert_eq!(
            view.selections.display_ranges(cx),
            &[DisplayPoint::new(0, 1)..DisplayPoint::new(5, 6)]
        );
    });
}

#[gpui::test]
fn test_move_cursor_multibyte(cx: &mut gpui::MutableAppContext) {
    cx.set_global(Settings::test(cx));
    let buffer = MultiBuffer::build_simple("ⓐⓑⓒⓓⓔ\nabcde\nαβγδε\n", cx);
    let (_, view) = cx.add_window(Default::default(), |cx| build_editor(buffer.clone(), cx));

    assert_eq!('ⓐ'.len_utf8(), 3);
    assert_eq!('α'.len_utf8(), 2);

    view.update(cx, |view, cx| {
        view.fold_ranges(
            vec![
                Point::new(0, 6)..Point::new(0, 12),
                Point::new(1, 2)..Point::new(1, 4),
                Point::new(2, 4)..Point::new(2, 8),
            ],
            cx,
        );
        assert_eq!(view.display_text(cx), "ⓐⓑ…ⓔ\nab…e\nαβ…ε\n");

        view.move_right(&MoveRight, cx);
        assert_eq!(
            view.selections.display_ranges(cx),
            &[empty_range(0, "ⓐ".len())]
        );
        view.move_right(&MoveRight, cx);
        assert_eq!(
            view.selections.display_ranges(cx),
            &[empty_range(0, "ⓐⓑ".len())]
        );
        view.move_right(&MoveRight, cx);
        assert_eq!(
            view.selections.display_ranges(cx),
            &[empty_range(0, "ⓐⓑ…".len())]
        );

        view.move_down(&MoveDown, cx);
        assert_eq!(
            view.selections.display_ranges(cx),
            &[empty_range(1, "ab…".len())]
        );
        view.move_left(&MoveLeft, cx);
        assert_eq!(
            view.selections.display_ranges(cx),
            &[empty_range(1, "ab".len())]
        );
        view.move_left(&MoveLeft, cx);
        assert_eq!(
            view.selections.display_ranges(cx),
            &[empty_range(1, "a".len())]
        );

        view.move_down(&MoveDown, cx);
        assert_eq!(
            view.selections.display_ranges(cx),
            &[empty_range(2, "α".len())]
        );
        view.move_right(&MoveRight, cx);
        assert_eq!(
            view.selections.display_ranges(cx),
            &[empty_range(2, "αβ".len())]
        );
        view.move_right(&MoveRight, cx);
        assert_eq!(
            view.selections.display_ranges(cx),
            &[empty_range(2, "αβ…".len())]
        );
        view.move_right(&MoveRight, cx);
        assert_eq!(
            view.selections.display_ranges(cx),
            &[empty_range(2, "αβ…ε".len())]
        );

        view.move_up(&MoveUp, cx);
        assert_eq!(
            view.selections.display_ranges(cx),
            &[empty_range(1, "ab…e".len())]
        );
        view.move_up(&MoveUp, cx);
        assert_eq!(
            view.selections.display_ranges(cx),
            &[empty_range(0, "ⓐⓑ…ⓔ".len())]
        );
        view.move_left(&MoveLeft, cx);
        assert_eq!(
            view.selections.display_ranges(cx),
            &[empty_range(0, "ⓐⓑ…".len())]
        );
        view.move_left(&MoveLeft, cx);
        assert_eq!(
            view.selections.display_ranges(cx),
            &[empty_range(0, "ⓐⓑ".len())]
        );
        view.move_left(&MoveLeft, cx);
        assert_eq!(
            view.selections.display_ranges(cx),
            &[empty_range(0, "ⓐ".len())]
        );
    });
}

#[gpui::test]
fn test_move_cursor_different_line_lengths(cx: &mut gpui::MutableAppContext) {
    cx.set_global(Settings::test(cx));
    let buffer = MultiBuffer::build_simple("ⓐⓑⓒⓓⓔ\nabcd\nαβγ\nabcd\nⓐⓑⓒⓓⓔ\n", cx);
    let (_, view) = cx.add_window(Default::default(), |cx| build_editor(buffer.clone(), cx));
    view.update(cx, |view, cx| {
        view.change_selections(None, cx, |s| {
            s.select_display_ranges([empty_range(0, "ⓐⓑⓒⓓⓔ".len())]);
        });
        view.move_down(&MoveDown, cx);
        assert_eq!(
            view.selections.display_ranges(cx),
            &[empty_range(1, "abcd".len())]
        );

        view.move_down(&MoveDown, cx);
        assert_eq!(
            view.selections.display_ranges(cx),
            &[empty_range(2, "αβγ".len())]
        );

        view.move_down(&MoveDown, cx);
        assert_eq!(
            view.selections.display_ranges(cx),
            &[empty_range(3, "abcd".len())]
        );

        view.move_down(&MoveDown, cx);
        assert_eq!(
            view.selections.display_ranges(cx),
            &[empty_range(4, "ⓐⓑⓒⓓⓔ".len())]
        );

        view.move_up(&MoveUp, cx);
        assert_eq!(
            view.selections.display_ranges(cx),
            &[empty_range(3, "abcd".len())]
        );

        view.move_up(&MoveUp, cx);
        assert_eq!(
            view.selections.display_ranges(cx),
            &[empty_range(2, "αβγ".len())]
        );
    });
}

#[gpui::test]
fn test_beginning_end_of_line(cx: &mut gpui::MutableAppContext) {
    cx.set_global(Settings::test(cx));
    let buffer = MultiBuffer::build_simple("abc\n  def", cx);
    let (_, view) = cx.add_window(Default::default(), |cx| build_editor(buffer, cx));
    view.update(cx, |view, cx| {
        view.change_selections(None, cx, |s| {
            s.select_display_ranges([
                DisplayPoint::new(0, 1)..DisplayPoint::new(0, 1),
                DisplayPoint::new(1, 4)..DisplayPoint::new(1, 4),
            ]);
        });
    });

    view.update(cx, |view, cx| {
        view.move_to_beginning_of_line(&MoveToBeginningOfLine, cx);
        assert_eq!(
            view.selections.display_ranges(cx),
            &[
                DisplayPoint::new(0, 0)..DisplayPoint::new(0, 0),
                DisplayPoint::new(1, 2)..DisplayPoint::new(1, 2),
            ]
        );
    });

    view.update(cx, |view, cx| {
        view.move_to_beginning_of_line(&MoveToBeginningOfLine, cx);
        assert_eq!(
            view.selections.display_ranges(cx),
            &[
                DisplayPoint::new(0, 0)..DisplayPoint::new(0, 0),
                DisplayPoint::new(1, 0)..DisplayPoint::new(1, 0),
            ]
        );
    });

    view.update(cx, |view, cx| {
        view.move_to_beginning_of_line(&MoveToBeginningOfLine, cx);
        assert_eq!(
            view.selections.display_ranges(cx),
            &[
                DisplayPoint::new(0, 0)..DisplayPoint::new(0, 0),
                DisplayPoint::new(1, 2)..DisplayPoint::new(1, 2),
            ]
        );
    });

    view.update(cx, |view, cx| {
        view.move_to_end_of_line(&MoveToEndOfLine, cx);
        assert_eq!(
            view.selections.display_ranges(cx),
            &[
                DisplayPoint::new(0, 3)..DisplayPoint::new(0, 3),
                DisplayPoint::new(1, 5)..DisplayPoint::new(1, 5),
            ]
        );
    });

    // Moving to the end of line again is a no-op.
    view.update(cx, |view, cx| {
        view.move_to_end_of_line(&MoveToEndOfLine, cx);
        assert_eq!(
            view.selections.display_ranges(cx),
            &[
                DisplayPoint::new(0, 3)..DisplayPoint::new(0, 3),
                DisplayPoint::new(1, 5)..DisplayPoint::new(1, 5),
            ]
        );
    });

    view.update(cx, |view, cx| {
        view.move_left(&MoveLeft, cx);
        view.select_to_beginning_of_line(
            &SelectToBeginningOfLine {
                stop_at_soft_wraps: true,
            },
            cx,
        );
        assert_eq!(
            view.selections.display_ranges(cx),
            &[
                DisplayPoint::new(0, 2)..DisplayPoint::new(0, 0),
                DisplayPoint::new(1, 4)..DisplayPoint::new(1, 2),
            ]
        );
    });

    view.update(cx, |view, cx| {
        view.select_to_beginning_of_line(
            &SelectToBeginningOfLine {
                stop_at_soft_wraps: true,
            },
            cx,
        );
        assert_eq!(
            view.selections.display_ranges(cx),
            &[
                DisplayPoint::new(0, 2)..DisplayPoint::new(0, 0),
                DisplayPoint::new(1, 4)..DisplayPoint::new(1, 0),
            ]
        );
    });

    view.update(cx, |view, cx| {
        view.select_to_beginning_of_line(
            &SelectToBeginningOfLine {
                stop_at_soft_wraps: true,
            },
            cx,
        );
        assert_eq!(
            view.selections.display_ranges(cx),
            &[
                DisplayPoint::new(0, 2)..DisplayPoint::new(0, 0),
                DisplayPoint::new(1, 4)..DisplayPoint::new(1, 2),
            ]
        );
    });

    view.update(cx, |view, cx| {
        view.select_to_end_of_line(
            &SelectToEndOfLine {
                stop_at_soft_wraps: true,
            },
            cx,
        );
        assert_eq!(
            view.selections.display_ranges(cx),
            &[
                DisplayPoint::new(0, 2)..DisplayPoint::new(0, 3),
                DisplayPoint::new(1, 4)..DisplayPoint::new(1, 5),
            ]
        );
    });

    view.update(cx, |view, cx| {
        view.delete_to_end_of_line(&DeleteToEndOfLine, cx);
        assert_eq!(view.display_text(cx), "ab\n  de");
        assert_eq!(
            view.selections.display_ranges(cx),
            &[
                DisplayPoint::new(0, 2)..DisplayPoint::new(0, 2),
                DisplayPoint::new(1, 4)..DisplayPoint::new(1, 4),
            ]
        );
    });

    view.update(cx, |view, cx| {
        view.delete_to_beginning_of_line(&DeleteToBeginningOfLine, cx);
        assert_eq!(view.display_text(cx), "\n");
        assert_eq!(
            view.selections.display_ranges(cx),
            &[
                DisplayPoint::new(0, 0)..DisplayPoint::new(0, 0),
                DisplayPoint::new(1, 0)..DisplayPoint::new(1, 0),
            ]
        );
    });
}

#[gpui::test]
fn test_prev_next_word_boundary(cx: &mut gpui::MutableAppContext) {
    cx.set_global(Settings::test(cx));
    let buffer = MultiBuffer::build_simple("use std::str::{foo, bar}\n\n  {baz.qux()}", cx);
    let (_, view) = cx.add_window(Default::default(), |cx| build_editor(buffer, cx));
    view.update(cx, |view, cx| {
        view.change_selections(None, cx, |s| {
            s.select_display_ranges([
                DisplayPoint::new(0, 11)..DisplayPoint::new(0, 11),
                DisplayPoint::new(2, 4)..DisplayPoint::new(2, 4),
            ])
        });

        view.move_to_previous_word_start(&MoveToPreviousWordStart, cx);
        assert_selection_ranges("use std::ˇstr::{foo, bar}\n\n  {ˇbaz.qux()}", view, cx);

        view.move_to_previous_word_start(&MoveToPreviousWordStart, cx);
        assert_selection_ranges("use stdˇ::str::{foo, bar}\n\n  ˇ{baz.qux()}", view, cx);

        view.move_to_previous_word_start(&MoveToPreviousWordStart, cx);
        assert_selection_ranges("use ˇstd::str::{foo, bar}\n\nˇ  {baz.qux()}", view, cx);

        view.move_to_previous_word_start(&MoveToPreviousWordStart, cx);
        assert_selection_ranges("ˇuse std::str::{foo, bar}\nˇ\n  {baz.qux()}", view, cx);

        view.move_to_previous_word_start(&MoveToPreviousWordStart, cx);
        assert_selection_ranges("ˇuse std::str::{foo, barˇ}\n\n  {baz.qux()}", view, cx);

        view.move_to_next_word_end(&MoveToNextWordEnd, cx);
        assert_selection_ranges("useˇ std::str::{foo, bar}ˇ\n\n  {baz.qux()}", view, cx);

        view.move_to_next_word_end(&MoveToNextWordEnd, cx);
        assert_selection_ranges("use stdˇ::str::{foo, bar}\nˇ\n  {baz.qux()}", view, cx);

        view.move_to_next_word_end(&MoveToNextWordEnd, cx);
        assert_selection_ranges("use std::ˇstr::{foo, bar}\n\n  {ˇbaz.qux()}", view, cx);

        view.move_right(&MoveRight, cx);
        view.select_to_previous_word_start(&SelectToPreviousWordStart, cx);
        assert_selection_ranges("use std::«ˇs»tr::{foo, bar}\n\n  {«ˇb»az.qux()}", view, cx);

        view.select_to_previous_word_start(&SelectToPreviousWordStart, cx);
        assert_selection_ranges("use std«ˇ::s»tr::{foo, bar}\n\n  «ˇ{b»az.qux()}", view, cx);

        view.select_to_next_word_end(&SelectToNextWordEnd, cx);
        assert_selection_ranges("use std::«ˇs»tr::{foo, bar}\n\n  {«ˇb»az.qux()}", view, cx);
    });
}

#[gpui::test]
fn test_prev_next_word_bounds_with_soft_wrap(cx: &mut gpui::MutableAppContext) {
    cx.set_global(Settings::test(cx));
    let buffer = MultiBuffer::build_simple("use one::{\n    two::three::four::five\n};", cx);
    let (_, view) = cx.add_window(Default::default(), |cx| build_editor(buffer, cx));

    view.update(cx, |view, cx| {
        view.set_wrap_width(Some(140.), cx);
        assert_eq!(
            view.display_text(cx),
            "use one::{\n    two::three::\n    four::five\n};"
        );

        view.change_selections(None, cx, |s| {
            s.select_display_ranges([DisplayPoint::new(1, 7)..DisplayPoint::new(1, 7)]);
        });

        view.move_to_next_word_end(&MoveToNextWordEnd, cx);
        assert_eq!(
            view.selections.display_ranges(cx),
            &[DisplayPoint::new(1, 9)..DisplayPoint::new(1, 9)]
        );

        view.move_to_next_word_end(&MoveToNextWordEnd, cx);
        assert_eq!(
            view.selections.display_ranges(cx),
            &[DisplayPoint::new(1, 14)..DisplayPoint::new(1, 14)]
        );

        view.move_to_next_word_end(&MoveToNextWordEnd, cx);
        assert_eq!(
            view.selections.display_ranges(cx),
            &[DisplayPoint::new(2, 4)..DisplayPoint::new(2, 4)]
        );

        view.move_to_next_word_end(&MoveToNextWordEnd, cx);
        assert_eq!(
            view.selections.display_ranges(cx),
            &[DisplayPoint::new(2, 8)..DisplayPoint::new(2, 8)]
        );

        view.move_to_previous_word_start(&MoveToPreviousWordStart, cx);
        assert_eq!(
            view.selections.display_ranges(cx),
            &[DisplayPoint::new(2, 4)..DisplayPoint::new(2, 4)]
        );

        view.move_to_previous_word_start(&MoveToPreviousWordStart, cx);
        assert_eq!(
            view.selections.display_ranges(cx),
            &[DisplayPoint::new(1, 14)..DisplayPoint::new(1, 14)]
        );
    });
}

#[gpui::test]
async fn test_move_page_up_page_down(cx: &mut gpui::TestAppContext) {
    let mut cx = EditorTestContext::new(cx);

    let line_height = cx.editor(|editor, cx| editor.style(cx).text.line_height(cx.font_cache()));
    cx.simulate_window_resize(cx.window_id, vec2f(100., 4. * line_height));

    cx.set_state(
        &r#"
        ˇone
        two
        threeˇ
        four
        five
        six
        seven
        eight
        nine
        ten
        "#
        .unindent(),
    );

    cx.update_editor(|editor, cx| editor.move_page_down(&MovePageDown::default(), cx));
    cx.assert_editor_state(
        &r#"
        one
        two
        three
        ˇfour
        five
        sixˇ
        seven
        eight
        nine
        ten
        "#
        .unindent(),
    );

    cx.update_editor(|editor, cx| editor.move_page_down(&MovePageDown::default(), cx));
    cx.assert_editor_state(
        &r#"
        one
        two
        three
        four
        five
        six
        ˇseven
        eight
        nineˇ
        ten
        "#
        .unindent(),
    );

    cx.update_editor(|editor, cx| editor.move_page_up(&MovePageUp::default(), cx));
    cx.assert_editor_state(
        &r#"
        one
        two
        three
        ˇfour
        five
        sixˇ
        seven
        eight
        nine
        ten
        "#
        .unindent(),
    );

    cx.update_editor(|editor, cx| editor.move_page_up(&MovePageUp::default(), cx));
    cx.assert_editor_state(
        &r#"
        ˇone
        two
        threeˇ
        four
        five
        six
        seven
        eight
        nine
        ten
        "#
        .unindent(),
    );

    // Test select collapsing
    cx.update_editor(|editor, cx| {
        editor.move_page_down(&MovePageDown::default(), cx);
        editor.move_page_down(&MovePageDown::default(), cx);
        editor.move_page_down(&MovePageDown::default(), cx);
    });
    cx.assert_editor_state(
        &r#"
        one
        two
        three
        four
        five
        six
        seven
        eight
        nine
        ˇten
        ˇ"#
        .unindent(),
    );
}

#[gpui::test]
async fn test_delete_to_beginning_of_line(cx: &mut gpui::TestAppContext) {
    let mut cx = EditorTestContext::new(cx);
    cx.set_state("one «two threeˇ» four");
    cx.update_editor(|editor, cx| {
        editor.delete_to_beginning_of_line(&DeleteToBeginningOfLine, cx);
        assert_eq!(editor.text(cx), " four");
    });
}

#[gpui::test]
fn test_delete_to_word_boundary(cx: &mut gpui::MutableAppContext) {
    cx.set_global(Settings::test(cx));
    let buffer = MultiBuffer::build_simple("one two three four", cx);
    let (_, view) = cx.add_window(Default::default(), |cx| build_editor(buffer.clone(), cx));

    view.update(cx, |view, cx| {
        view.change_selections(None, cx, |s| {
            s.select_display_ranges([
                // an empty selection - the preceding word fragment is deleted
                DisplayPoint::new(0, 2)..DisplayPoint::new(0, 2),
                // characters selected - they are deleted
                DisplayPoint::new(0, 9)..DisplayPoint::new(0, 12),
            ])
        });
        view.delete_to_previous_word_start(&DeleteToPreviousWordStart, cx);
    });

    assert_eq!(buffer.read(cx).read(cx).text(), "e two te four");

    view.update(cx, |view, cx| {
        view.change_selections(None, cx, |s| {
            s.select_display_ranges([
                // an empty selection - the following word fragment is deleted
                DisplayPoint::new(0, 3)..DisplayPoint::new(0, 3),
                // characters selected - they are deleted
                DisplayPoint::new(0, 9)..DisplayPoint::new(0, 10),
            ])
        });
        view.delete_to_next_word_end(&DeleteToNextWordEnd, cx);
    });

    assert_eq!(buffer.read(cx).read(cx).text(), "e t te our");
}

#[gpui::test]
fn test_newline(cx: &mut gpui::MutableAppContext) {
    cx.set_global(Settings::test(cx));
    let buffer = MultiBuffer::build_simple("aaaa\n    bbbb\n", cx);
    let (_, view) = cx.add_window(Default::default(), |cx| build_editor(buffer.clone(), cx));

    view.update(cx, |view, cx| {
        view.change_selections(None, cx, |s| {
            s.select_display_ranges([
                DisplayPoint::new(0, 2)..DisplayPoint::new(0, 2),
                DisplayPoint::new(1, 2)..DisplayPoint::new(1, 2),
                DisplayPoint::new(1, 6)..DisplayPoint::new(1, 6),
            ])
        });

        view.newline(&Newline, cx);
        assert_eq!(view.text(cx), "aa\naa\n  \n    bb\n    bb\n");
    });
}

#[gpui::test]
fn test_newline_with_old_selections(cx: &mut gpui::MutableAppContext) {
    cx.set_global(Settings::test(cx));
    let buffer = MultiBuffer::build_simple(
        "
            a
            b(
                X
            )
            c(
                X
            )
        "
        .unindent()
        .as_str(),
        cx,
    );

    let (_, editor) = cx.add_window(Default::default(), |cx| {
        let mut editor = build_editor(buffer.clone(), cx);
        editor.change_selections(None, cx, |s| {
            s.select_ranges([
                Point::new(2, 4)..Point::new(2, 5),
                Point::new(5, 4)..Point::new(5, 5),
            ])
        });
        editor
    });

    // Edit the buffer directly, deleting ranges surrounding the editor's selections
    buffer.update(cx, |buffer, cx| {
        buffer.edit(
            [
                (Point::new(1, 2)..Point::new(3, 0), ""),
                (Point::new(4, 2)..Point::new(6, 0), ""),
            ],
            None,
            cx,
        );
        assert_eq!(
            buffer.read(cx).text(),
            "
                a
                b()
                c()
            "
            .unindent()
        );
    });

    editor.update(cx, |editor, cx| {
        assert_eq!(
            editor.selections.ranges(cx),
            &[
                Point::new(1, 2)..Point::new(1, 2),
                Point::new(2, 2)..Point::new(2, 2),
            ],
        );

        editor.newline(&Newline, cx);
        assert_eq!(
            editor.text(cx),
            "
                a
                b(
                )
                c(
                )
            "
            .unindent()
        );

        // The selections are moved after the inserted newlines
        assert_eq!(
            editor.selections.ranges(cx),
            &[
                Point::new(2, 0)..Point::new(2, 0),
                Point::new(4, 0)..Point::new(4, 0),
            ],
        );
    });
}

#[gpui::test]
async fn test_newline_below(cx: &mut gpui::TestAppContext) {
    let mut cx = EditorTestContext::new(cx);
    cx.update(|cx| {
        cx.update_global::<Settings, _, _>(|settings, _| {
            settings.editor_overrides.tab_size = Some(NonZeroU32::new(4).unwrap());
        });
    });

    let language = Arc::new(
        Language::new(
            LanguageConfig::default(),
            Some(tree_sitter_rust::language()),
        )
        .with_indents_query(r#"(_ "(" ")" @end) @indent"#)
        .unwrap(),
    );
    cx.update_buffer(|buffer, cx| buffer.set_language(Some(language), cx));

    cx.set_state(indoc! {"
        const a: ˇA = (
            (ˇ
                «const_functionˇ»(ˇ),
                so«mˇ»et«hˇ»ing_ˇelse,ˇ
            )ˇ
        ˇ);ˇ
    "});
    cx.update_editor(|e, cx| e.newline_below(&NewlineBelow, cx));
    cx.assert_editor_state(indoc! {"
        const a: A = (
            ˇ
            (
                ˇ
                const_function(),
                ˇ
                ˇ
                something_else,
                ˇ
                ˇ
                ˇ
                ˇ
            )
            ˇ
        );
        ˇ
        ˇ
    "});
}

#[gpui::test]
fn test_insert_with_old_selections(cx: &mut gpui::MutableAppContext) {
    cx.set_global(Settings::test(cx));
    let buffer = MultiBuffer::build_simple("a( X ), b( Y ), c( Z )", cx);
    let (_, editor) = cx.add_window(Default::default(), |cx| {
        let mut editor = build_editor(buffer.clone(), cx);
        editor.change_selections(None, cx, |s| s.select_ranges([3..4, 11..12, 19..20]));
        editor
    });

    // Edit the buffer directly, deleting ranges surrounding the editor's selections
    buffer.update(cx, |buffer, cx| {
        buffer.edit([(2..5, ""), (10..13, ""), (18..21, "")], None, cx);
        assert_eq!(buffer.read(cx).text(), "a(), b(), c()".unindent());
    });

    editor.update(cx, |editor, cx| {
        assert_eq!(editor.selections.ranges(cx), &[2..2, 7..7, 12..12],);

        editor.insert("Z", cx);
        assert_eq!(editor.text(cx), "a(Z), b(Z), c(Z)");

        // The selections are moved after the inserted characters
        assert_eq!(editor.selections.ranges(cx), &[3..3, 9..9, 15..15],);
    });
}

#[gpui::test]
async fn test_tab(cx: &mut gpui::TestAppContext) {
    let mut cx = EditorTestContext::new(cx);
    cx.update(|cx| {
        cx.update_global::<Settings, _, _>(|settings, _| {
            settings.editor_overrides.tab_size = Some(NonZeroU32::new(3).unwrap());
        });
    });
    cx.set_state(indoc! {"
        ˇabˇc
        ˇ🏀ˇ🏀ˇefg
        dˇ
    "});
    cx.update_editor(|e, cx| e.tab(&Tab, cx));
    cx.assert_editor_state(indoc! {"
           ˇab ˇc
           ˇ🏀  ˇ🏀  ˇefg
        d  ˇ
    "});

    cx.set_state(indoc! {"
        a
        «🏀ˇ»🏀«🏀ˇ»🏀«🏀ˇ»
    "});
    cx.update_editor(|e, cx| e.tab(&Tab, cx));
    cx.assert_editor_state(indoc! {"
        a
           «🏀ˇ»🏀«🏀ˇ»🏀«🏀ˇ»
    "});
}

#[gpui::test]
async fn test_tab_in_leading_whitespace_auto_indents_lines(cx: &mut gpui::TestAppContext) {
    let mut cx = EditorTestContext::new(cx);
    let language = Arc::new(
        Language::new(
            LanguageConfig::default(),
            Some(tree_sitter_rust::language()),
        )
        .with_indents_query(r#"(_ "(" ")" @end) @indent"#)
        .unwrap(),
    );
    cx.update_buffer(|buffer, cx| buffer.set_language(Some(language), cx));

    // cursors that are already at the suggested indent level insert
    // a soft tab. cursors that are to the left of the suggested indent
    // auto-indent their line.
    cx.set_state(indoc! {"
        ˇ
        const a: B = (
            c(
                d(
        ˇ
                )
        ˇ
        ˇ    )
        );
    "});
    cx.update_editor(|e, cx| e.tab(&Tab, cx));
    cx.assert_editor_state(indoc! {"
            ˇ
        const a: B = (
            c(
                d(
                    ˇ
                )
                ˇ
            ˇ)
        );
    "});

    // handle auto-indent when there are multiple cursors on the same line
    cx.set_state(indoc! {"
        const a: B = (
            c(
        ˇ    ˇ
        ˇ    )
        );
    "});
    cx.update_editor(|e, cx| e.tab(&Tab, cx));
    cx.assert_editor_state(indoc! {"
        const a: B = (
            c(
                ˇ
            ˇ)
        );
    "});
}

#[gpui::test]
async fn test_tab_with_mixed_whitespace(cx: &mut gpui::TestAppContext) {
    let mut cx = EditorTestContext::new(cx);
    let language = Arc::new(
        Language::new(
            LanguageConfig::default(),
            Some(tree_sitter_rust::language()),
        )
        .with_indents_query(r#"(_ "{" "}" @end) @indent"#)
        .unwrap(),
    );
    cx.update_buffer(|buffer, cx| buffer.set_language(Some(language), cx));

    cx.update(|cx| {
        cx.update_global::<Settings, _, _>(|settings, _| {
            settings.editor_overrides.tab_size = Some(4.try_into().unwrap());
        });
    });

    cx.set_state(indoc! {"
        fn a() {
            if b {
        \t ˇc
            }
        }
    "});

    cx.update_editor(|e, cx| e.tab(&Tab, cx));
    cx.assert_editor_state(indoc! {"
        fn a() {
            if b {
                ˇc
            }
        }
    "});
}

#[gpui::test]
async fn test_indent_outdent(cx: &mut gpui::TestAppContext) {
    let mut cx = EditorTestContext::new(cx);

    cx.set_state(indoc! {"
          «oneˇ» «twoˇ»
        three
         four
    "});
    cx.update_editor(|e, cx| e.tab(&Tab, cx));
    cx.assert_editor_state(indoc! {"
            «oneˇ» «twoˇ»
        three
         four
    "});

    cx.update_editor(|e, cx| e.tab_prev(&TabPrev, cx));
    cx.assert_editor_state(indoc! {"
        «oneˇ» «twoˇ»
        three
         four
    "});

    // select across line ending
    cx.set_state(indoc! {"
        one two
        t«hree
        ˇ» four
    "});
    cx.update_editor(|e, cx| e.tab(&Tab, cx));
    cx.assert_editor_state(indoc! {"
        one two
            t«hree
        ˇ» four
    "});

    cx.update_editor(|e, cx| e.tab_prev(&TabPrev, cx));
    cx.assert_editor_state(indoc! {"
        one two
        t«hree
        ˇ» four
    "});

    // Ensure that indenting/outdenting works when the cursor is at column 0.
    cx.set_state(indoc! {"
        one two
        ˇthree
            four
    "});
    cx.update_editor(|e, cx| e.tab(&Tab, cx));
    cx.assert_editor_state(indoc! {"
        one two
            ˇthree
            four
    "});

    cx.set_state(indoc! {"
        one two
        ˇ    three
            four
    "});
    cx.update_editor(|e, cx| e.tab_prev(&TabPrev, cx));
    cx.assert_editor_state(indoc! {"
        one two
        ˇthree
            four
    "});
}

#[gpui::test]
async fn test_indent_outdent_with_hard_tabs(cx: &mut gpui::TestAppContext) {
    let mut cx = EditorTestContext::new(cx);
    cx.update(|cx| {
        cx.update_global::<Settings, _, _>(|settings, _| {
            settings.editor_overrides.hard_tabs = Some(true);
        });
    });

    // select two ranges on one line
    cx.set_state(indoc! {"
        «oneˇ» «twoˇ»
        three
        four
    "});
    cx.update_editor(|e, cx| e.tab(&Tab, cx));
    cx.assert_editor_state(indoc! {"
        \t«oneˇ» «twoˇ»
        three
        four
    "});
    cx.update_editor(|e, cx| e.tab(&Tab, cx));
    cx.assert_editor_state(indoc! {"
        \t\t«oneˇ» «twoˇ»
        three
        four
    "});
    cx.update_editor(|e, cx| e.tab_prev(&TabPrev, cx));
    cx.assert_editor_state(indoc! {"
        \t«oneˇ» «twoˇ»
        three
        four
    "});
    cx.update_editor(|e, cx| e.tab_prev(&TabPrev, cx));
    cx.assert_editor_state(indoc! {"
        «oneˇ» «twoˇ»
        three
        four
    "});

    // select across a line ending
    cx.set_state(indoc! {"
        one two
        t«hree
        ˇ»four
    "});
    cx.update_editor(|e, cx| e.tab(&Tab, cx));
    cx.assert_editor_state(indoc! {"
        one two
        \tt«hree
        ˇ»four
    "});
    cx.update_editor(|e, cx| e.tab(&Tab, cx));
    cx.assert_editor_state(indoc! {"
        one two
        \t\tt«hree
        ˇ»four
    "});
    cx.update_editor(|e, cx| e.tab_prev(&TabPrev, cx));
    cx.assert_editor_state(indoc! {"
        one two
        \tt«hree
        ˇ»four
    "});
    cx.update_editor(|e, cx| e.tab_prev(&TabPrev, cx));
    cx.assert_editor_state(indoc! {"
        one two
        t«hree
        ˇ»four
    "});

    // Ensure that indenting/outdenting works when the cursor is at column 0.
    cx.set_state(indoc! {"
        one two
        ˇthree
        four
    "});
    cx.update_editor(|e, cx| e.tab_prev(&TabPrev, cx));
    cx.assert_editor_state(indoc! {"
        one two
        ˇthree
        four
    "});
    cx.update_editor(|e, cx| e.tab(&Tab, cx));
    cx.assert_editor_state(indoc! {"
        one two
        \tˇthree
        four
    "});
    cx.update_editor(|e, cx| e.tab_prev(&TabPrev, cx));
    cx.assert_editor_state(indoc! {"
        one two
        ˇthree
        four
    "});
}

#[gpui::test]
fn test_indent_outdent_with_excerpts(cx: &mut gpui::MutableAppContext) {
    cx.set_global(
        Settings::test(cx)
            .with_language_defaults(
                "TOML",
                EditorSettings {
                    tab_size: Some(2.try_into().unwrap()),
                    ..Default::default()
                },
            )
            .with_language_defaults(
                "Rust",
                EditorSettings {
                    tab_size: Some(4.try_into().unwrap()),
                    ..Default::default()
                },
            ),
    );
    let toml_language = Arc::new(Language::new(
        LanguageConfig {
            name: "TOML".into(),
            ..Default::default()
        },
        None,
    ));
    let rust_language = Arc::new(Language::new(
        LanguageConfig {
            name: "Rust".into(),
            ..Default::default()
        },
        None,
    ));

    let toml_buffer =
        cx.add_model(|cx| Buffer::new(0, "a = 1\nb = 2\n", cx).with_language(toml_language, cx));
    let rust_buffer = cx.add_model(|cx| {
        Buffer::new(0, "const c: usize = 3;\n", cx).with_language(rust_language, cx)
    });
    let multibuffer = cx.add_model(|cx| {
        let mut multibuffer = MultiBuffer::new(0);
        multibuffer.push_excerpts(
            toml_buffer.clone(),
            [ExcerptRange {
                context: Point::new(0, 0)..Point::new(2, 0),
                primary: None,
            }],
            cx,
        );
        multibuffer.push_excerpts(
            rust_buffer.clone(),
            [ExcerptRange {
                context: Point::new(0, 0)..Point::new(1, 0),
                primary: None,
            }],
            cx,
        );
        multibuffer
    });

    cx.add_window(Default::default(), |cx| {
        let mut editor = build_editor(multibuffer, cx);

        assert_eq!(
            editor.text(cx),
            indoc! {"
                a = 1
                b = 2

                const c: usize = 3;
            "}
        );

        select_ranges(
            &mut editor,
            indoc! {"
                «aˇ» = 1
                b = 2

                «const c:ˇ» usize = 3;
            "},
            cx,
        );

        editor.tab(&Tab, cx);
        assert_text_with_selections(
            &mut editor,
            indoc! {"
                  «aˇ» = 1
                b = 2

                    «const c:ˇ» usize = 3;
            "},
            cx,
        );
        editor.tab_prev(&TabPrev, cx);
        assert_text_with_selections(
            &mut editor,
            indoc! {"
                «aˇ» = 1
                b = 2

                «const c:ˇ» usize = 3;
            "},
            cx,
        );

        editor
    });
}

#[gpui::test]
async fn test_backspace(cx: &mut gpui::TestAppContext) {
    let mut cx = EditorTestContext::new(cx);

    // Basic backspace
    cx.set_state(indoc! {"
        onˇe two three
        fou«rˇ» five six
        seven «ˇeight nine
        »ten
    "});
    cx.update_editor(|e, cx| e.backspace(&Backspace, cx));
    cx.assert_editor_state(indoc! {"
        oˇe two three
        fouˇ five six
        seven ˇten
    "});

    // Test backspace inside and around indents
    cx.set_state(indoc! {"
        zero
            ˇone
                ˇtwo
            ˇ ˇ ˇ  three
        ˇ  ˇ  four
    "});
    cx.update_editor(|e, cx| e.backspace(&Backspace, cx));
    cx.assert_editor_state(indoc! {"
        zero
        ˇone
            ˇtwo
        ˇ  threeˇ  four
    "});

    // Test backspace with line_mode set to true
    cx.update_editor(|e, _| e.selections.line_mode = true);
    cx.set_state(indoc! {"
        The ˇquick ˇbrown
        fox jumps over
        the lazy dog
        ˇThe qu«ick bˇ»rown"});
    cx.update_editor(|e, cx| e.backspace(&Backspace, cx));
    cx.assert_editor_state(indoc! {"
        ˇfox jumps over
        the lazy dogˇ"});
}

#[gpui::test]
async fn test_delete(cx: &mut gpui::TestAppContext) {
    let mut cx = EditorTestContext::new(cx);

    cx.set_state(indoc! {"
        onˇe two three
        fou«rˇ» five six
        seven «ˇeight nine
        »ten
    "});
    cx.update_editor(|e, cx| e.delete(&Delete, cx));
    cx.assert_editor_state(indoc! {"
        onˇ two three
        fouˇ five six
        seven ˇten
    "});

    // Test backspace with line_mode set to true
    cx.update_editor(|e, _| e.selections.line_mode = true);
    cx.set_state(indoc! {"
        The ˇquick ˇbrown
        fox «ˇjum»ps over
        the lazy dog
        ˇThe qu«ick bˇ»rown"});
    cx.update_editor(|e, cx| e.backspace(&Backspace, cx));
    cx.assert_editor_state("ˇthe lazy dogˇ");
}

#[gpui::test]
fn test_delete_line(cx: &mut gpui::MutableAppContext) {
    cx.set_global(Settings::test(cx));
    let buffer = MultiBuffer::build_simple("abc\ndef\nghi\n", cx);
    let (_, view) = cx.add_window(Default::default(), |cx| build_editor(buffer, cx));
    view.update(cx, |view, cx| {
        view.change_selections(None, cx, |s| {
            s.select_display_ranges([
                DisplayPoint::new(0, 1)..DisplayPoint::new(0, 1),
                DisplayPoint::new(1, 0)..DisplayPoint::new(1, 1),
                DisplayPoint::new(3, 0)..DisplayPoint::new(3, 0),
            ])
        });
        view.delete_line(&DeleteLine, cx);
        assert_eq!(view.display_text(cx), "ghi");
        assert_eq!(
            view.selections.display_ranges(cx),
            vec![
                DisplayPoint::new(0, 0)..DisplayPoint::new(0, 0),
                DisplayPoint::new(0, 1)..DisplayPoint::new(0, 1)
            ]
        );
    });

    cx.set_global(Settings::test(cx));
    let buffer = MultiBuffer::build_simple("abc\ndef\nghi\n", cx);
    let (_, view) = cx.add_window(Default::default(), |cx| build_editor(buffer, cx));
    view.update(cx, |view, cx| {
        view.change_selections(None, cx, |s| {
            s.select_display_ranges([DisplayPoint::new(2, 0)..DisplayPoint::new(0, 1)])
        });
        view.delete_line(&DeleteLine, cx);
        assert_eq!(view.display_text(cx), "ghi\n");
        assert_eq!(
            view.selections.display_ranges(cx),
            vec![DisplayPoint::new(0, 1)..DisplayPoint::new(0, 1)]
        );
    });
}

#[gpui::test]
fn test_duplicate_line(cx: &mut gpui::MutableAppContext) {
    cx.set_global(Settings::test(cx));
    let buffer = MultiBuffer::build_simple("abc\ndef\nghi\n", cx);
    let (_, view) = cx.add_window(Default::default(), |cx| build_editor(buffer, cx));
    view.update(cx, |view, cx| {
        view.change_selections(None, cx, |s| {
            s.select_display_ranges([
                DisplayPoint::new(0, 0)..DisplayPoint::new(0, 1),
                DisplayPoint::new(0, 2)..DisplayPoint::new(0, 2),
                DisplayPoint::new(1, 0)..DisplayPoint::new(1, 0),
                DisplayPoint::new(3, 0)..DisplayPoint::new(3, 0),
            ])
        });
        view.duplicate_line(&DuplicateLine, cx);
        assert_eq!(view.display_text(cx), "abc\nabc\ndef\ndef\nghi\n\n");
        assert_eq!(
            view.selections.display_ranges(cx),
            vec![
                DisplayPoint::new(1, 0)..DisplayPoint::new(1, 1),
                DisplayPoint::new(1, 2)..DisplayPoint::new(1, 2),
                DisplayPoint::new(3, 0)..DisplayPoint::new(3, 0),
                DisplayPoint::new(6, 0)..DisplayPoint::new(6, 0),
            ]
        );
    });

    let buffer = MultiBuffer::build_simple("abc\ndef\nghi\n", cx);
    let (_, view) = cx.add_window(Default::default(), |cx| build_editor(buffer, cx));
    view.update(cx, |view, cx| {
        view.change_selections(None, cx, |s| {
            s.select_display_ranges([
                DisplayPoint::new(0, 1)..DisplayPoint::new(1, 1),
                DisplayPoint::new(1, 2)..DisplayPoint::new(2, 1),
            ])
        });
        view.duplicate_line(&DuplicateLine, cx);
        assert_eq!(view.display_text(cx), "abc\ndef\nghi\nabc\ndef\nghi\n");
        assert_eq!(
            view.selections.display_ranges(cx),
            vec![
                DisplayPoint::new(3, 1)..DisplayPoint::new(4, 1),
                DisplayPoint::new(4, 2)..DisplayPoint::new(5, 1),
            ]
        );
    });
}

#[gpui::test]
fn test_move_line_up_down(cx: &mut gpui::MutableAppContext) {
    cx.set_global(Settings::test(cx));
    let buffer = MultiBuffer::build_simple(&sample_text(10, 5, 'a'), cx);
    let (_, view) = cx.add_window(Default::default(), |cx| build_editor(buffer, cx));
    view.update(cx, |view, cx| {
        view.fold_ranges(
            vec![
                Point::new(0, 2)..Point::new(1, 2),
                Point::new(2, 3)..Point::new(4, 1),
                Point::new(7, 0)..Point::new(8, 4),
            ],
            cx,
        );
        view.change_selections(None, cx, |s| {
            s.select_display_ranges([
                DisplayPoint::new(0, 1)..DisplayPoint::new(0, 1),
                DisplayPoint::new(3, 1)..DisplayPoint::new(3, 1),
                DisplayPoint::new(3, 2)..DisplayPoint::new(4, 3),
                DisplayPoint::new(5, 0)..DisplayPoint::new(5, 2),
            ])
        });
        assert_eq!(
            view.display_text(cx),
            "aa…bbb\nccc…eeee\nfffff\nggggg\n…i\njjjjj"
        );

        view.move_line_up(&MoveLineUp, cx);
        assert_eq!(
            view.display_text(cx),
            "aa…bbb\nccc…eeee\nggggg\n…i\njjjjj\nfffff"
        );
        assert_eq!(
            view.selections.display_ranges(cx),
            vec![
                DisplayPoint::new(0, 1)..DisplayPoint::new(0, 1),
                DisplayPoint::new(2, 1)..DisplayPoint::new(2, 1),
                DisplayPoint::new(2, 2)..DisplayPoint::new(3, 3),
                DisplayPoint::new(4, 0)..DisplayPoint::new(4, 2)
            ]
        );
    });

    view.update(cx, |view, cx| {
        view.move_line_down(&MoveLineDown, cx);
        assert_eq!(
            view.display_text(cx),
            "ccc…eeee\naa…bbb\nfffff\nggggg\n…i\njjjjj"
        );
        assert_eq!(
            view.selections.display_ranges(cx),
            vec![
                DisplayPoint::new(1, 1)..DisplayPoint::new(1, 1),
                DisplayPoint::new(3, 1)..DisplayPoint::new(3, 1),
                DisplayPoint::new(3, 2)..DisplayPoint::new(4, 3),
                DisplayPoint::new(5, 0)..DisplayPoint::new(5, 2)
            ]
        );
    });

    view.update(cx, |view, cx| {
        view.move_line_down(&MoveLineDown, cx);
        assert_eq!(
            view.display_text(cx),
            "ccc…eeee\nfffff\naa…bbb\nggggg\n…i\njjjjj"
        );
        assert_eq!(
            view.selections.display_ranges(cx),
            vec![
                DisplayPoint::new(2, 1)..DisplayPoint::new(2, 1),
                DisplayPoint::new(3, 1)..DisplayPoint::new(3, 1),
                DisplayPoint::new(3, 2)..DisplayPoint::new(4, 3),
                DisplayPoint::new(5, 0)..DisplayPoint::new(5, 2)
            ]
        );
    });

    view.update(cx, |view, cx| {
        view.move_line_up(&MoveLineUp, cx);
        assert_eq!(
            view.display_text(cx),
            "ccc…eeee\naa…bbb\nggggg\n…i\njjjjj\nfffff"
        );
        assert_eq!(
            view.selections.display_ranges(cx),
            vec![
                DisplayPoint::new(1, 1)..DisplayPoint::new(1, 1),
                DisplayPoint::new(2, 1)..DisplayPoint::new(2, 1),
                DisplayPoint::new(2, 2)..DisplayPoint::new(3, 3),
                DisplayPoint::new(4, 0)..DisplayPoint::new(4, 2)
            ]
        );
    });
}

#[gpui::test]
fn test_move_line_up_down_with_blocks(cx: &mut gpui::MutableAppContext) {
    cx.set_global(Settings::test(cx));
    let buffer = MultiBuffer::build_simple(&sample_text(10, 5, 'a'), cx);
    let snapshot = buffer.read(cx).snapshot(cx);
    let (_, editor) = cx.add_window(Default::default(), |cx| build_editor(buffer, cx));
    editor.update(cx, |editor, cx| {
        editor.insert_blocks(
            [BlockProperties {
                style: BlockStyle::Fixed,
                position: snapshot.anchor_after(Point::new(2, 0)),
                disposition: BlockDisposition::Below,
                height: 1,
                render: Arc::new(|_| Empty::new().boxed()),
            }],
            cx,
        );
        editor.change_selections(None, cx, |s| {
            s.select_ranges([Point::new(2, 0)..Point::new(2, 0)])
        });
        editor.move_line_down(&MoveLineDown, cx);
    });
}

#[gpui::test]
fn test_transpose(cx: &mut gpui::MutableAppContext) {
    cx.set_global(Settings::test(cx));

    _ = cx
        .add_window(Default::default(), |cx| {
            let mut editor = build_editor(MultiBuffer::build_simple("abc", cx), cx);

            editor.change_selections(None, cx, |s| s.select_ranges([1..1]));
            editor.transpose(&Default::default(), cx);
            assert_eq!(editor.text(cx), "bac");
            assert_eq!(editor.selections.ranges(cx), [2..2]);

            editor.transpose(&Default::default(), cx);
            assert_eq!(editor.text(cx), "bca");
            assert_eq!(editor.selections.ranges(cx), [3..3]);

            editor.transpose(&Default::default(), cx);
            assert_eq!(editor.text(cx), "bac");
            assert_eq!(editor.selections.ranges(cx), [3..3]);

            editor
        })
        .1;

    _ = cx
        .add_window(Default::default(), |cx| {
            let mut editor = build_editor(MultiBuffer::build_simple("abc\nde", cx), cx);

            editor.change_selections(None, cx, |s| s.select_ranges([3..3]));
            editor.transpose(&Default::default(), cx);
            assert_eq!(editor.text(cx), "acb\nde");
            assert_eq!(editor.selections.ranges(cx), [3..3]);

            editor.change_selections(None, cx, |s| s.select_ranges([4..4]));
            editor.transpose(&Default::default(), cx);
            assert_eq!(editor.text(cx), "acbd\ne");
            assert_eq!(editor.selections.ranges(cx), [5..5]);

            editor.transpose(&Default::default(), cx);
            assert_eq!(editor.text(cx), "acbde\n");
            assert_eq!(editor.selections.ranges(cx), [6..6]);

            editor.transpose(&Default::default(), cx);
            assert_eq!(editor.text(cx), "acbd\ne");
            assert_eq!(editor.selections.ranges(cx), [6..6]);

            editor
        })
        .1;

    _ = cx
        .add_window(Default::default(), |cx| {
            let mut editor = build_editor(MultiBuffer::build_simple("abc\nde", cx), cx);

            editor.change_selections(None, cx, |s| s.select_ranges([1..1, 2..2, 4..4]));
            editor.transpose(&Default::default(), cx);
            assert_eq!(editor.text(cx), "bacd\ne");
            assert_eq!(editor.selections.ranges(cx), [2..2, 3..3, 5..5]);

            editor.transpose(&Default::default(), cx);
            assert_eq!(editor.text(cx), "bcade\n");
            assert_eq!(editor.selections.ranges(cx), [3..3, 4..4, 6..6]);

            editor.transpose(&Default::default(), cx);
            assert_eq!(editor.text(cx), "bcda\ne");
            assert_eq!(editor.selections.ranges(cx), [4..4, 6..6]);

            editor.transpose(&Default::default(), cx);
            assert_eq!(editor.text(cx), "bcade\n");
            assert_eq!(editor.selections.ranges(cx), [4..4, 6..6]);

            editor.transpose(&Default::default(), cx);
            assert_eq!(editor.text(cx), "bcaed\n");
            assert_eq!(editor.selections.ranges(cx), [5..5, 6..6]);

            editor
        })
        .1;

    _ = cx
        .add_window(Default::default(), |cx| {
            let mut editor = build_editor(MultiBuffer::build_simple("🍐🏀✋", cx), cx);

            editor.change_selections(None, cx, |s| s.select_ranges([4..4]));
            editor.transpose(&Default::default(), cx);
            assert_eq!(editor.text(cx), "🏀🍐✋");
            assert_eq!(editor.selections.ranges(cx), [8..8]);

            editor.transpose(&Default::default(), cx);
            assert_eq!(editor.text(cx), "🏀✋🍐");
            assert_eq!(editor.selections.ranges(cx), [11..11]);

            editor.transpose(&Default::default(), cx);
            assert_eq!(editor.text(cx), "🏀🍐✋");
            assert_eq!(editor.selections.ranges(cx), [11..11]);

            editor
        })
        .1;
}

#[gpui::test]
async fn test_clipboard(cx: &mut gpui::TestAppContext) {
    let mut cx = EditorTestContext::new(cx);

    cx.set_state("«one✅ ˇ»two «three ˇ»four «five ˇ»six ");
    cx.update_editor(|e, cx| e.cut(&Cut, cx));
    cx.assert_editor_state("ˇtwo ˇfour ˇsix ");

    // Paste with three cursors. Each cursor pastes one slice of the clipboard text.
    cx.set_state("two ˇfour ˇsix ˇ");
    cx.update_editor(|e, cx| e.paste(&Paste, cx));
    cx.assert_editor_state("two one✅ ˇfour three ˇsix five ˇ");

    // Paste again but with only two cursors. Since the number of cursors doesn't
    // match the number of slices in the clipboard, the entire clipboard text
    // is pasted at each cursor.
    cx.set_state("ˇtwo one✅ four three six five ˇ");
    cx.update_editor(|e, cx| {
        e.handle_input("( ", cx);
        e.paste(&Paste, cx);
        e.handle_input(") ", cx);
    });
    cx.assert_editor_state(indoc! {"
        ( one✅ 
        three 
        five ) ˇtwo one✅ four three six five ( one✅ 
        three 
        five ) ˇ"});

    // Cut with three selections, one of which is full-line.
    cx.set_state(indoc! {"
        1«2ˇ»3
        4ˇ567
        «8ˇ»9"});
    cx.update_editor(|e, cx| e.cut(&Cut, cx));
    cx.assert_editor_state(indoc! {"
        1ˇ3
        ˇ9"});

    // Paste with three selections, noticing how the copied selection that was full-line
    // gets inserted before the second cursor.
    cx.set_state(indoc! {"
        1ˇ3
        9ˇ
        «oˇ»ne"});
    cx.update_editor(|e, cx| e.paste(&Paste, cx));
    cx.assert_editor_state(indoc! {"
        12ˇ3
        4567
        9ˇ
        8ˇne"});

    // Copy with a single cursor only, which writes the whole line into the clipboard.
    cx.set_state(indoc! {"
        The quick brown
        fox juˇmps over
        the lazy dog"});
    cx.update_editor(|e, cx| e.copy(&Copy, cx));
    cx.cx.assert_clipboard_content(Some("fox jumps over\n"));

    // Paste with three selections, noticing how the copied full-line selection is inserted
    // before the empty selections but replaces the selection that is non-empty.
    cx.set_state(indoc! {"
        Tˇhe quick brown
        «foˇ»x jumps over
        tˇhe lazy dog"});
    cx.update_editor(|e, cx| e.paste(&Paste, cx));
    cx.assert_editor_state(indoc! {"
        fox jumps over
        Tˇhe quick brown
        fox jumps over
        ˇx jumps over
        fox jumps over
        tˇhe lazy dog"});
}

#[gpui::test]
async fn test_paste_multiline(cx: &mut gpui::TestAppContext) {
    let mut cx = EditorTestContext::new(cx);
    let language = Arc::new(Language::new(
        LanguageConfig::default(),
        Some(tree_sitter_rust::language()),
    ));
    cx.update_buffer(|buffer, cx| buffer.set_language(Some(language), cx));

    // Cut an indented block, without the leading whitespace.
    cx.set_state(indoc! {"
        const a: B = (
            c(),
            «d(
                e,
                f
            )ˇ»
        );
    "});
    cx.update_editor(|e, cx| e.cut(&Cut, cx));
    cx.assert_editor_state(indoc! {"
        const a: B = (
            c(),
            ˇ
        );
    "});

    // Paste it at the same position.
    cx.update_editor(|e, cx| e.paste(&Paste, cx));
    cx.assert_editor_state(indoc! {"
        const a: B = (
            c(),
            d(
                e,
                f
            )ˇ
        );
    "});

    // Paste it at a line with a lower indent level.
    cx.set_state(indoc! {"
        ˇ
        const a: B = (
            c(),
        );
    "});
    cx.update_editor(|e, cx| e.paste(&Paste, cx));
    cx.assert_editor_state(indoc! {"
        d(
            e,
            f
        )ˇ
        const a: B = (
            c(),
        );
    "});

    // Cut an indented block, with the leading whitespace.
    cx.set_state(indoc! {"
        const a: B = (
            c(),
        «    d(
                e,
                f
            )
        ˇ»);
    "});
    cx.update_editor(|e, cx| e.cut(&Cut, cx));
    cx.assert_editor_state(indoc! {"
        const a: B = (
            c(),
        ˇ);
    "});

    // Paste it at the same position.
    cx.update_editor(|e, cx| e.paste(&Paste, cx));
    cx.assert_editor_state(indoc! {"
        const a: B = (
            c(),
            d(
                e,
                f
            )
        ˇ);
    "});

    // Paste it at a line with a higher indent level.
    cx.set_state(indoc! {"
        const a: B = (
            c(),
            d(
                e,
                fˇ
            )
        );
    "});
    cx.update_editor(|e, cx| e.paste(&Paste, cx));
    cx.assert_editor_state(indoc! {"
        const a: B = (
            c(),
            d(
                e,
                f    d(
                    e,
                    f
                )
        ˇ
            )
        );
    "});
}

#[gpui::test]
fn test_select_all(cx: &mut gpui::MutableAppContext) {
    cx.set_global(Settings::test(cx));
    let buffer = MultiBuffer::build_simple("abc\nde\nfgh", cx);
    let (_, view) = cx.add_window(Default::default(), |cx| build_editor(buffer, cx));
    view.update(cx, |view, cx| {
        view.select_all(&SelectAll, cx);
        assert_eq!(
            view.selections.display_ranges(cx),
            &[DisplayPoint::new(0, 0)..DisplayPoint::new(2, 3)]
        );
    });
}

#[gpui::test]
fn test_select_line(cx: &mut gpui::MutableAppContext) {
    cx.set_global(Settings::test(cx));
    let buffer = MultiBuffer::build_simple(&sample_text(6, 5, 'a'), cx);
    let (_, view) = cx.add_window(Default::default(), |cx| build_editor(buffer, cx));
    view.update(cx, |view, cx| {
        view.change_selections(None, cx, |s| {
            s.select_display_ranges([
                DisplayPoint::new(0, 0)..DisplayPoint::new(0, 1),
                DisplayPoint::new(0, 2)..DisplayPoint::new(0, 2),
                DisplayPoint::new(1, 0)..DisplayPoint::new(1, 0),
                DisplayPoint::new(4, 2)..DisplayPoint::new(4, 2),
            ])
        });
        view.select_line(&SelectLine, cx);
        assert_eq!(
            view.selections.display_ranges(cx),
            vec![
                DisplayPoint::new(0, 0)..DisplayPoint::new(2, 0),
                DisplayPoint::new(4, 0)..DisplayPoint::new(5, 0),
            ]
        );
    });

    view.update(cx, |view, cx| {
        view.select_line(&SelectLine, cx);
        assert_eq!(
            view.selections.display_ranges(cx),
            vec![
                DisplayPoint::new(0, 0)..DisplayPoint::new(3, 0),
                DisplayPoint::new(4, 0)..DisplayPoint::new(5, 5),
            ]
        );
    });

    view.update(cx, |view, cx| {
        view.select_line(&SelectLine, cx);
        assert_eq!(
            view.selections.display_ranges(cx),
            vec![DisplayPoint::new(0, 0)..DisplayPoint::new(5, 5)]
        );
    });
}

#[gpui::test]
fn test_split_selection_into_lines(cx: &mut gpui::MutableAppContext) {
    cx.set_global(Settings::test(cx));
    let buffer = MultiBuffer::build_simple(&sample_text(9, 5, 'a'), cx);
    let (_, view) = cx.add_window(Default::default(), |cx| build_editor(buffer, cx));
    view.update(cx, |view, cx| {
        view.fold_ranges(
            vec![
                Point::new(0, 2)..Point::new(1, 2),
                Point::new(2, 3)..Point::new(4, 1),
                Point::new(7, 0)..Point::new(8, 4),
            ],
            cx,
        );
        view.change_selections(None, cx, |s| {
            s.select_display_ranges([
                DisplayPoint::new(0, 0)..DisplayPoint::new(0, 1),
                DisplayPoint::new(0, 2)..DisplayPoint::new(0, 2),
                DisplayPoint::new(1, 0)..DisplayPoint::new(1, 0),
                DisplayPoint::new(4, 4)..DisplayPoint::new(4, 4),
            ])
        });
        assert_eq!(view.display_text(cx), "aa…bbb\nccc…eeee\nfffff\nggggg\n…i");
    });

    view.update(cx, |view, cx| {
        view.split_selection_into_lines(&SplitSelectionIntoLines, cx);
        assert_eq!(
            view.display_text(cx),
            "aaaaa\nbbbbb\nccc…eeee\nfffff\nggggg\n…i"
        );
        assert_eq!(
            view.selections.display_ranges(cx),
            [
                DisplayPoint::new(0, 1)..DisplayPoint::new(0, 1),
                DisplayPoint::new(0, 2)..DisplayPoint::new(0, 2),
                DisplayPoint::new(2, 0)..DisplayPoint::new(2, 0),
                DisplayPoint::new(5, 4)..DisplayPoint::new(5, 4)
            ]
        );
    });

    view.update(cx, |view, cx| {
        view.change_selections(None, cx, |s| {
            s.select_display_ranges([DisplayPoint::new(5, 0)..DisplayPoint::new(0, 1)])
        });
        view.split_selection_into_lines(&SplitSelectionIntoLines, cx);
        assert_eq!(
            view.display_text(cx),
            "aaaaa\nbbbbb\nccccc\nddddd\neeeee\nfffff\nggggg\nhhhhh\niiiii"
        );
        assert_eq!(
            view.selections.display_ranges(cx),
            [
                DisplayPoint::new(0, 5)..DisplayPoint::new(0, 5),
                DisplayPoint::new(1, 5)..DisplayPoint::new(1, 5),
                DisplayPoint::new(2, 5)..DisplayPoint::new(2, 5),
                DisplayPoint::new(3, 5)..DisplayPoint::new(3, 5),
                DisplayPoint::new(4, 5)..DisplayPoint::new(4, 5),
                DisplayPoint::new(5, 5)..DisplayPoint::new(5, 5),
                DisplayPoint::new(6, 5)..DisplayPoint::new(6, 5),
                DisplayPoint::new(7, 0)..DisplayPoint::new(7, 0)
            ]
        );
    });
}

#[gpui::test]
fn test_add_selection_above_below(cx: &mut gpui::MutableAppContext) {
    cx.set_global(Settings::test(cx));
    let buffer = MultiBuffer::build_simple("abc\ndefghi\n\njk\nlmno\n", cx);
    let (_, view) = cx.add_window(Default::default(), |cx| build_editor(buffer, cx));

    view.update(cx, |view, cx| {
        view.change_selections(None, cx, |s| {
            s.select_display_ranges([DisplayPoint::new(1, 3)..DisplayPoint::new(1, 3)])
        });
    });
    view.update(cx, |view, cx| {
        view.add_selection_above(&AddSelectionAbove, cx);
        assert_eq!(
            view.selections.display_ranges(cx),
            vec![
                DisplayPoint::new(0, 3)..DisplayPoint::new(0, 3),
                DisplayPoint::new(1, 3)..DisplayPoint::new(1, 3)
            ]
        );
    });

    view.update(cx, |view, cx| {
        view.add_selection_above(&AddSelectionAbove, cx);
        assert_eq!(
            view.selections.display_ranges(cx),
            vec![
                DisplayPoint::new(0, 3)..DisplayPoint::new(0, 3),
                DisplayPoint::new(1, 3)..DisplayPoint::new(1, 3)
            ]
        );
    });

    view.update(cx, |view, cx| {
        view.add_selection_below(&AddSelectionBelow, cx);
        assert_eq!(
            view.selections.display_ranges(cx),
            vec![DisplayPoint::new(1, 3)..DisplayPoint::new(1, 3)]
        );

        view.undo_selection(&UndoSelection, cx);
        assert_eq!(
            view.selections.display_ranges(cx),
            vec![
                DisplayPoint::new(0, 3)..DisplayPoint::new(0, 3),
                DisplayPoint::new(1, 3)..DisplayPoint::new(1, 3)
            ]
        );

        view.redo_selection(&RedoSelection, cx);
        assert_eq!(
            view.selections.display_ranges(cx),
            vec![DisplayPoint::new(1, 3)..DisplayPoint::new(1, 3)]
        );
    });

    view.update(cx, |view, cx| {
        view.add_selection_below(&AddSelectionBelow, cx);
        assert_eq!(
            view.selections.display_ranges(cx),
            vec![
                DisplayPoint::new(1, 3)..DisplayPoint::new(1, 3),
                DisplayPoint::new(4, 3)..DisplayPoint::new(4, 3)
            ]
        );
    });

    view.update(cx, |view, cx| {
        view.add_selection_below(&AddSelectionBelow, cx);
        assert_eq!(
            view.selections.display_ranges(cx),
            vec![
                DisplayPoint::new(1, 3)..DisplayPoint::new(1, 3),
                DisplayPoint::new(4, 3)..DisplayPoint::new(4, 3)
            ]
        );
    });

    view.update(cx, |view, cx| {
        view.change_selections(None, cx, |s| {
            s.select_display_ranges([DisplayPoint::new(1, 4)..DisplayPoint::new(1, 3)])
        });
    });
    view.update(cx, |view, cx| {
        view.add_selection_below(&AddSelectionBelow, cx);
        assert_eq!(
            view.selections.display_ranges(cx),
            vec![
                DisplayPoint::new(1, 4)..DisplayPoint::new(1, 3),
                DisplayPoint::new(4, 4)..DisplayPoint::new(4, 3)
            ]
        );
    });

    view.update(cx, |view, cx| {
        view.add_selection_below(&AddSelectionBelow, cx);
        assert_eq!(
            view.selections.display_ranges(cx),
            vec![
                DisplayPoint::new(1, 4)..DisplayPoint::new(1, 3),
                DisplayPoint::new(4, 4)..DisplayPoint::new(4, 3)
            ]
        );
    });

    view.update(cx, |view, cx| {
        view.add_selection_above(&AddSelectionAbove, cx);
        assert_eq!(
            view.selections.display_ranges(cx),
            vec![DisplayPoint::new(1, 4)..DisplayPoint::new(1, 3)]
        );
    });

    view.update(cx, |view, cx| {
        view.add_selection_above(&AddSelectionAbove, cx);
        assert_eq!(
            view.selections.display_ranges(cx),
            vec![DisplayPoint::new(1, 4)..DisplayPoint::new(1, 3)]
        );
    });

    view.update(cx, |view, cx| {
        view.change_selections(None, cx, |s| {
            s.select_display_ranges([DisplayPoint::new(0, 1)..DisplayPoint::new(1, 4)])
        });
        view.add_selection_below(&AddSelectionBelow, cx);
        assert_eq!(
            view.selections.display_ranges(cx),
            vec![
                DisplayPoint::new(0, 1)..DisplayPoint::new(0, 3),
                DisplayPoint::new(1, 1)..DisplayPoint::new(1, 4),
                DisplayPoint::new(3, 1)..DisplayPoint::new(3, 2),
            ]
        );
    });

    view.update(cx, |view, cx| {
        view.add_selection_below(&AddSelectionBelow, cx);
        assert_eq!(
            view.selections.display_ranges(cx),
            vec![
                DisplayPoint::new(0, 1)..DisplayPoint::new(0, 3),
                DisplayPoint::new(1, 1)..DisplayPoint::new(1, 4),
                DisplayPoint::new(3, 1)..DisplayPoint::new(3, 2),
                DisplayPoint::new(4, 1)..DisplayPoint::new(4, 4),
            ]
        );
    });

    view.update(cx, |view, cx| {
        view.add_selection_above(&AddSelectionAbove, cx);
        assert_eq!(
            view.selections.display_ranges(cx),
            vec![
                DisplayPoint::new(0, 1)..DisplayPoint::new(0, 3),
                DisplayPoint::new(1, 1)..DisplayPoint::new(1, 4),
                DisplayPoint::new(3, 1)..DisplayPoint::new(3, 2),
            ]
        );
    });

    view.update(cx, |view, cx| {
        view.change_selections(None, cx, |s| {
            s.select_display_ranges([DisplayPoint::new(4, 3)..DisplayPoint::new(1, 1)])
        });
    });
    view.update(cx, |view, cx| {
        view.add_selection_above(&AddSelectionAbove, cx);
        assert_eq!(
            view.selections.display_ranges(cx),
            vec![
                DisplayPoint::new(0, 3)..DisplayPoint::new(0, 1),
                DisplayPoint::new(1, 3)..DisplayPoint::new(1, 1),
                DisplayPoint::new(3, 2)..DisplayPoint::new(3, 1),
                DisplayPoint::new(4, 3)..DisplayPoint::new(4, 1),
            ]
        );
    });

    view.update(cx, |view, cx| {
        view.add_selection_below(&AddSelectionBelow, cx);
        assert_eq!(
            view.selections.display_ranges(cx),
            vec![
                DisplayPoint::new(1, 3)..DisplayPoint::new(1, 1),
                DisplayPoint::new(3, 2)..DisplayPoint::new(3, 1),
                DisplayPoint::new(4, 3)..DisplayPoint::new(4, 1),
            ]
        );
    });
}

#[gpui::test]
async fn test_select_next(cx: &mut gpui::TestAppContext) {
    let mut cx = EditorTestContext::new(cx);
    cx.set_state("abc\nˇabc abc\ndefabc\nabc");

    cx.update_editor(|e, cx| e.select_next(&SelectNext::default(), cx));
    cx.assert_editor_state("abc\n«abcˇ» abc\ndefabc\nabc");

    cx.update_editor(|e, cx| e.select_next(&SelectNext::default(), cx));
    cx.assert_editor_state("abc\n«abcˇ» «abcˇ»\ndefabc\nabc");

    cx.update_editor(|view, cx| view.undo_selection(&UndoSelection, cx));
    cx.assert_editor_state("abc\n«abcˇ» abc\ndefabc\nabc");

    cx.update_editor(|view, cx| view.redo_selection(&RedoSelection, cx));
    cx.assert_editor_state("abc\n«abcˇ» «abcˇ»\ndefabc\nabc");

    cx.update_editor(|e, cx| e.select_next(&SelectNext::default(), cx));
    cx.assert_editor_state("abc\n«abcˇ» «abcˇ»\ndefabc\n«abcˇ»");

    cx.update_editor(|e, cx| e.select_next(&SelectNext::default(), cx));
    cx.assert_editor_state("«abcˇ»\n«abcˇ» «abcˇ»\ndefabc\n«abcˇ»");
}

#[gpui::test]
async fn test_select_larger_smaller_syntax_node(cx: &mut gpui::TestAppContext) {
    cx.update(|cx| cx.set_global(Settings::test(cx)));
    let language = Arc::new(Language::new(
        LanguageConfig::default(),
        Some(tree_sitter_rust::language()),
    ));

    let text = r#"
        use mod1::mod2::{mod3, mod4};

        fn fn_1(param1: bool, param2: &str) {
            let var1 = "text";
        }
    "#
    .unindent();

    let buffer = cx.add_model(|cx| Buffer::new(0, text, cx).with_language(language, cx));
    let buffer = cx.add_model(|cx| MultiBuffer::singleton(buffer, cx));
    let (_, view) = cx.add_window(|cx| build_editor(buffer, cx));
    view.condition(cx, |view, cx| !view.buffer.read(cx).is_parsing(cx))
        .await;

    view.update(cx, |view, cx| {
        view.change_selections(None, cx, |s| {
            s.select_display_ranges([
                DisplayPoint::new(0, 25)..DisplayPoint::new(0, 25),
                DisplayPoint::new(2, 24)..DisplayPoint::new(2, 12),
                DisplayPoint::new(3, 18)..DisplayPoint::new(3, 18),
            ]);
        });
        view.select_larger_syntax_node(&SelectLargerSyntaxNode, cx);
    });
    assert_eq!(
        view.update(cx, |view, cx| { view.selections.display_ranges(cx) }),
        &[
            DisplayPoint::new(0, 23)..DisplayPoint::new(0, 27),
            DisplayPoint::new(2, 35)..DisplayPoint::new(2, 7),
            DisplayPoint::new(3, 15)..DisplayPoint::new(3, 21),
        ]
    );

    view.update(cx, |view, cx| {
        view.select_larger_syntax_node(&SelectLargerSyntaxNode, cx);
    });
    assert_eq!(
        view.update(cx, |view, cx| view.selections.display_ranges(cx)),
        &[
            DisplayPoint::new(0, 16)..DisplayPoint::new(0, 28),
            DisplayPoint::new(4, 1)..DisplayPoint::new(2, 0),
        ]
    );

    view.update(cx, |view, cx| {
        view.select_larger_syntax_node(&SelectLargerSyntaxNode, cx);
    });
    assert_eq!(
        view.update(cx, |view, cx| view.selections.display_ranges(cx)),
        &[DisplayPoint::new(5, 0)..DisplayPoint::new(0, 0)]
    );

    // Trying to expand the selected syntax node one more time has no effect.
    view.update(cx, |view, cx| {
        view.select_larger_syntax_node(&SelectLargerSyntaxNode, cx);
    });
    assert_eq!(
        view.update(cx, |view, cx| view.selections.display_ranges(cx)),
        &[DisplayPoint::new(5, 0)..DisplayPoint::new(0, 0)]
    );

    view.update(cx, |view, cx| {
        view.select_smaller_syntax_node(&SelectSmallerSyntaxNode, cx);
    });
    assert_eq!(
        view.update(cx, |view, cx| view.selections.display_ranges(cx)),
        &[
            DisplayPoint::new(0, 16)..DisplayPoint::new(0, 28),
            DisplayPoint::new(4, 1)..DisplayPoint::new(2, 0),
        ]
    );

    view.update(cx, |view, cx| {
        view.select_smaller_syntax_node(&SelectSmallerSyntaxNode, cx);
    });
    assert_eq!(
        view.update(cx, |view, cx| view.selections.display_ranges(cx)),
        &[
            DisplayPoint::new(0, 23)..DisplayPoint::new(0, 27),
            DisplayPoint::new(2, 35)..DisplayPoint::new(2, 7),
            DisplayPoint::new(3, 15)..DisplayPoint::new(3, 21),
        ]
    );

    view.update(cx, |view, cx| {
        view.select_smaller_syntax_node(&SelectSmallerSyntaxNode, cx);
    });
    assert_eq!(
        view.update(cx, |view, cx| view.selections.display_ranges(cx)),
        &[
            DisplayPoint::new(0, 25)..DisplayPoint::new(0, 25),
            DisplayPoint::new(2, 24)..DisplayPoint::new(2, 12),
            DisplayPoint::new(3, 18)..DisplayPoint::new(3, 18),
        ]
    );

    // Trying to shrink the selected syntax node one more time has no effect.
    view.update(cx, |view, cx| {
        view.select_smaller_syntax_node(&SelectSmallerSyntaxNode, cx);
    });
    assert_eq!(
        view.update(cx, |view, cx| view.selections.display_ranges(cx)),
        &[
            DisplayPoint::new(0, 25)..DisplayPoint::new(0, 25),
            DisplayPoint::new(2, 24)..DisplayPoint::new(2, 12),
            DisplayPoint::new(3, 18)..DisplayPoint::new(3, 18),
        ]
    );

    // Ensure that we keep expanding the selection if the larger selection starts or ends within
    // a fold.
    view.update(cx, |view, cx| {
        view.fold_ranges(
            vec![
                Point::new(0, 21)..Point::new(0, 24),
                Point::new(3, 20)..Point::new(3, 22),
            ],
            cx,
        );
        view.select_larger_syntax_node(&SelectLargerSyntaxNode, cx);
    });
    assert_eq!(
        view.update(cx, |view, cx| view.selections.display_ranges(cx)),
        &[
            DisplayPoint::new(0, 16)..DisplayPoint::new(0, 28),
            DisplayPoint::new(2, 35)..DisplayPoint::new(2, 7),
            DisplayPoint::new(3, 4)..DisplayPoint::new(3, 23),
        ]
    );
}

#[gpui::test]
async fn test_autoindent_selections(cx: &mut gpui::TestAppContext) {
    cx.update(|cx| cx.set_global(Settings::test(cx)));
    let language = Arc::new(
        Language::new(
            LanguageConfig {
                brackets: vec![
                    BracketPair {
                        start: "{".to_string(),
                        end: "}".to_string(),
                        close: false,
                        newline: true,
                    },
                    BracketPair {
                        start: "(".to_string(),
                        end: ")".to_string(),
                        close: false,
                        newline: true,
                    },
                ],
                ..Default::default()
            },
            Some(tree_sitter_rust::language()),
        )
        .with_indents_query(
            r#"
                (_ "(" ")" @end) @indent
                (_ "{" "}" @end) @indent
            "#,
        )
        .unwrap(),
    );

    let text = "fn a() {}";

    let buffer = cx.add_model(|cx| Buffer::new(0, text, cx).with_language(language, cx));
    let buffer = cx.add_model(|cx| MultiBuffer::singleton(buffer, cx));
    let (_, editor) = cx.add_window(|cx| build_editor(buffer, cx));
    editor
        .condition(cx, |editor, cx| !editor.buffer.read(cx).is_parsing(cx))
        .await;

    editor.update(cx, |editor, cx| {
        editor.change_selections(None, cx, |s| s.select_ranges([5..5, 8..8, 9..9]));
        editor.newline(&Newline, cx);
        assert_eq!(editor.text(cx), "fn a(\n    \n) {\n    \n}\n");
        assert_eq!(
            editor.selections.ranges(cx),
            &[
                Point::new(1, 4)..Point::new(1, 4),
                Point::new(3, 4)..Point::new(3, 4),
                Point::new(5, 0)..Point::new(5, 0)
            ]
        );
    });
}

#[gpui::test]
async fn test_autoclose_pairs(cx: &mut gpui::TestAppContext) {
    let mut cx = EditorTestContext::new(cx);

    let language = Arc::new(Language::new(
        LanguageConfig {
            brackets: vec![
                BracketPair {
                    start: "{".to_string(),
                    end: "}".to_string(),
                    close: true,
                    newline: true,
                },
                BracketPair {
                    start: "(".to_string(),
                    end: ")".to_string(),
                    close: true,
                    newline: true,
                },
                BracketPair {
                    start: "/*".to_string(),
                    end: " */".to_string(),
                    close: true,
                    newline: true,
                },
                BracketPair {
                    start: "[".to_string(),
                    end: "]".to_string(),
                    close: false,
                    newline: true,
                },
                BracketPair {
                    start: "\"".to_string(),
                    end: "\"".to_string(),
                    close: true,
                    newline: false,
                },
            ],
            autoclose_before: "})]".to_string(),
            ..Default::default()
        },
        Some(tree_sitter_rust::language()),
    ));

    let registry = Arc::new(LanguageRegistry::test());
    registry.add(language.clone());
    cx.update_buffer(|buffer, cx| {
        buffer.set_language_registry(registry);
        buffer.set_language(Some(language), cx);
    });

    cx.set_state(
        &r#"
            🏀ˇ
            εˇ
            ❤️ˇ
        "#
        .unindent(),
    );

    // autoclose multiple nested brackets at multiple cursors
    cx.update_editor(|view, cx| {
        view.handle_input("{", cx);
        view.handle_input("{", cx);
        view.handle_input("{", cx);
    });
    cx.assert_editor_state(
        &"
            🏀{{{ˇ}}}
            ε{{{ˇ}}}
            ❤️{{{ˇ}}}
        "
        .unindent(),
    );

    // insert a different closing bracket
    cx.update_editor(|view, cx| {
        view.handle_input(")", cx);
    });
    cx.assert_editor_state(
        &"
            🏀{{{)ˇ}}}
            ε{{{)ˇ}}}
            ❤️{{{)ˇ}}}
        "
        .unindent(),
    );

    // skip over the auto-closed brackets when typing a closing bracket
    cx.update_editor(|view, cx| {
        view.move_right(&MoveRight, cx);
        view.handle_input("}", cx);
        view.handle_input("}", cx);
        view.handle_input("}", cx);
    });
    cx.assert_editor_state(
        &"
            🏀{{{)}}}}ˇ
            ε{{{)}}}}ˇ
            ❤️{{{)}}}}ˇ
        "
        .unindent(),
    );

    // autoclose multi-character pairs
    cx.set_state(
        &"
            ˇ
            ˇ
        "
        .unindent(),
    );
    cx.update_editor(|view, cx| {
        view.handle_input("/", cx);
        view.handle_input("*", cx);
    });
    cx.assert_editor_state(
        &"
            /*ˇ */
            /*ˇ */
        "
        .unindent(),
    );

    // one cursor autocloses a multi-character pair, one cursor
    // does not autoclose.
    cx.set_state(
        &"
            /ˇ
            ˇ
        "
        .unindent(),
    );
    cx.update_editor(|view, cx| view.handle_input("*", cx));
    cx.assert_editor_state(
        &"
            /*ˇ */
            *ˇ
        "
        .unindent(),
    );

    // Don't autoclose if the next character isn't whitespace and isn't
    // listed in the language's "autoclose_before" section.
    cx.set_state("ˇa b");
    cx.update_editor(|view, cx| view.handle_input("{", cx));
    cx.assert_editor_state("{ˇa b");

    // Don't autoclose if `close` is false for the bracket pair
    cx.set_state("ˇ");
    cx.update_editor(|view, cx| view.handle_input("[", cx));
    cx.assert_editor_state("[ˇ");

    // Surround with brackets if text is selected
    cx.set_state("«aˇ» b");
    cx.update_editor(|view, cx| view.handle_input("{", cx));
    cx.assert_editor_state("{«aˇ»} b");

    // Autclose pair where the start and end characters are the same
    cx.set_state("aˇ");
    cx.update_editor(|view, cx| view.handle_input("\"", cx));
    cx.assert_editor_state("a\"ˇ\"");
    cx.update_editor(|view, cx| view.handle_input("\"", cx));
    cx.assert_editor_state("a\"\"ˇ");
}

#[gpui::test]
async fn test_autoclose_with_embedded_language(cx: &mut gpui::TestAppContext) {
    let mut cx = EditorTestContext::new(cx);

    let html_language = Arc::new(
        Language::new(
            LanguageConfig {
                name: "HTML".into(),
                brackets: vec![
                    BracketPair {
                        start: "<".into(),
                        end: ">".into(),
                        close: true,
                        ..Default::default()
                    },
                    BracketPair {
                        start: "{".into(),
                        end: "}".into(),
                        close: true,
                        ..Default::default()
                    },
                    BracketPair {
                        start: "(".into(),
                        end: ")".into(),
                        close: true,
                        ..Default::default()
                    },
                ],
                autoclose_before: "})]>".into(),
                ..Default::default()
            },
            Some(tree_sitter_html::language()),
        )
        .with_injection_query(
            r#"
            (script_element
                (raw_text) @content
                (#set! "language" "javascript"))
            "#,
        )
        .unwrap(),
    );

    let javascript_language = Arc::new(Language::new(
        LanguageConfig {
            name: "JavaScript".into(),
            brackets: vec![
                BracketPair {
                    start: "/*".into(),
                    end: " */".into(),
                    close: true,
                    ..Default::default()
                },
                BracketPair {
                    start: "{".into(),
                    end: "}".into(),
                    close: true,
                    ..Default::default()
                },
                BracketPair {
                    start: "(".into(),
                    end: ")".into(),
                    close: true,
                    ..Default::default()
                },
            ],
            autoclose_before: "})]>".into(),
            ..Default::default()
        },
        Some(tree_sitter_javascript::language()),
    ));

    let registry = Arc::new(LanguageRegistry::test());
    registry.add(html_language.clone());
    registry.add(javascript_language.clone());

    cx.update_buffer(|buffer, cx| {
        buffer.set_language_registry(registry);
        buffer.set_language(Some(html_language), cx);
    });

    cx.set_state(
        &r#"
            <body>ˇ
                <script>
                    var x = 1;ˇ
                </script>
            </body>ˇ
        "#
        .unindent(),
    );

    // Precondition: different languages are active at different locations.
    cx.update_editor(|editor, cx| {
        let snapshot = editor.snapshot(cx);
        let cursors = editor.selections.ranges::<usize>(cx);
        let languages = cursors
            .iter()
            .map(|c| snapshot.language_at(c.start).unwrap().name())
            .collect::<Vec<_>>();
        assert_eq!(
            languages,
            &["HTML".into(), "JavaScript".into(), "HTML".into()]
        );
    });

    // Angle brackets autoclose in HTML, but not JavaScript.
    cx.update_editor(|editor, cx| {
        editor.handle_input("<", cx);
        editor.handle_input("a", cx);
    });
    cx.assert_editor_state(
        &r#"
            <body><aˇ>
                <script>
                    var x = 1;<aˇ
                </script>
            </body><aˇ>
        "#
        .unindent(),
    );

    // Curly braces and parens autoclose in both HTML and JavaScript.
    cx.update_editor(|editor, cx| {
        editor.handle_input(" b=", cx);
        editor.handle_input("{", cx);
        editor.handle_input("c", cx);
        editor.handle_input("(", cx);
    });
    cx.assert_editor_state(
        &r#"
            <body><a b={c(ˇ)}>
                <script>
                    var x = 1;<a b={c(ˇ)}
                </script>
            </body><a b={c(ˇ)}>
        "#
        .unindent(),
    );

    // Brackets that were already autoclosed are skipped.
    cx.update_editor(|editor, cx| {
        editor.handle_input(")", cx);
        editor.handle_input("d", cx);
        editor.handle_input("}", cx);
    });
    cx.assert_editor_state(
        &r#"
            <body><a b={c()d}ˇ>
                <script>
                    var x = 1;<a b={c()d}ˇ
                </script>
            </body><a b={c()d}ˇ>
        "#
        .unindent(),
    );
    cx.update_editor(|editor, cx| {
        editor.handle_input(">", cx);
    });
    cx.assert_editor_state(
        &r#"
            <body><a b={c()d}>ˇ
                <script>
                    var x = 1;<a b={c()d}>ˇ
                </script>
            </body><a b={c()d}>ˇ
        "#
        .unindent(),
    );

    // Reset
    cx.set_state(
        &r#"
            <body>ˇ
                <script>
                    var x = 1;ˇ
                </script>
            </body>ˇ
        "#
        .unindent(),
    );

    cx.update_editor(|editor, cx| {
        editor.handle_input("<", cx);
    });
    cx.assert_editor_state(
        &r#"
            <body><ˇ>
                <script>
                    var x = 1;<ˇ
                </script>
            </body><ˇ>
        "#
        .unindent(),
    );

    // When backspacing, the closing angle brackets are removed.
    cx.update_editor(|editor, cx| {
        editor.backspace(&Backspace, cx);
    });
    cx.assert_editor_state(
        &r#"
            <body>ˇ
                <script>
                    var x = 1;ˇ
                </script>
            </body>ˇ
        "#
        .unindent(),
    );

    // Block comments autoclose in JavaScript, but not HTML.
    cx.update_editor(|editor, cx| {
        editor.handle_input("/", cx);
        editor.handle_input("*", cx);
    });
    cx.assert_editor_state(
        &r#"
            <body>/*ˇ
                <script>
                    var x = 1;/*ˇ */
                </script>
            </body>/*ˇ
        "#
        .unindent(),
    );
}

#[gpui::test]
async fn test_surround_with_pair(cx: &mut gpui::TestAppContext) {
    cx.update(|cx| cx.set_global(Settings::test(cx)));
    let language = Arc::new(Language::new(
        LanguageConfig {
            brackets: vec![BracketPair {
                start: "{".to_string(),
                end: "}".to_string(),
                close: true,
                newline: true,
            }],
            ..Default::default()
        },
        Some(tree_sitter_rust::language()),
    ));

    let text = r#"
        a
        b
        c
    "#
    .unindent();

    let buffer = cx.add_model(|cx| Buffer::new(0, text, cx).with_language(language, cx));
    let buffer = cx.add_model(|cx| MultiBuffer::singleton(buffer, cx));
    let (_, view) = cx.add_window(|cx| build_editor(buffer, cx));
    view.condition(cx, |view, cx| !view.buffer.read(cx).is_parsing(cx))
        .await;

    view.update(cx, |view, cx| {
        view.change_selections(None, cx, |s| {
            s.select_display_ranges([
                DisplayPoint::new(0, 0)..DisplayPoint::new(0, 1),
                DisplayPoint::new(1, 0)..DisplayPoint::new(1, 1),
                DisplayPoint::new(2, 0)..DisplayPoint::new(2, 1),
            ])
        });

        view.handle_input("{", cx);
        view.handle_input("{", cx);
        view.handle_input("{", cx);
        assert_eq!(
            view.text(cx),
            "
                {{{a}}}
                {{{b}}}
                {{{c}}}
            "
            .unindent()
        );
        assert_eq!(
            view.selections.display_ranges(cx),
            [
                DisplayPoint::new(0, 3)..DisplayPoint::new(0, 4),
                DisplayPoint::new(1, 3)..DisplayPoint::new(1, 4),
                DisplayPoint::new(2, 3)..DisplayPoint::new(2, 4)
            ]
        );

        view.undo(&Undo, cx);
        assert_eq!(
            view.text(cx),
            "
                a
                b
                c
            "
            .unindent()
        );
        assert_eq!(
            view.selections.display_ranges(cx),
            [
                DisplayPoint::new(0, 0)..DisplayPoint::new(0, 1),
                DisplayPoint::new(1, 0)..DisplayPoint::new(1, 1),
                DisplayPoint::new(2, 0)..DisplayPoint::new(2, 1)
            ]
        );
    });
}

#[gpui::test]
async fn test_delete_autoclose_pair(cx: &mut gpui::TestAppContext) {
    cx.update(|cx| cx.set_global(Settings::test(cx)));
    let language = Arc::new(Language::new(
        LanguageConfig {
            brackets: vec![BracketPair {
                start: "{".to_string(),
                end: "}".to_string(),
                close: true,
                newline: true,
            }],
            autoclose_before: "}".to_string(),
            ..Default::default()
        },
        Some(tree_sitter_rust::language()),
    ));

    let text = r#"
        a
        b
        c
    "#
    .unindent();

    let buffer = cx.add_model(|cx| Buffer::new(0, text, cx).with_language(language, cx));
    let buffer = cx.add_model(|cx| MultiBuffer::singleton(buffer, cx));
    let (_, editor) = cx.add_window(|cx| build_editor(buffer, cx));
    editor
        .condition(cx, |view, cx| !view.buffer.read(cx).is_parsing(cx))
        .await;

    editor.update(cx, |editor, cx| {
        editor.change_selections(None, cx, |s| {
            s.select_ranges([
                Point::new(0, 1)..Point::new(0, 1),
                Point::new(1, 1)..Point::new(1, 1),
                Point::new(2, 1)..Point::new(2, 1),
            ])
        });

        editor.handle_input("{", cx);
        editor.handle_input("{", cx);
        editor.handle_input("_", cx);
        assert_eq!(
            editor.text(cx),
            "
                a{{_}}
                b{{_}}
                c{{_}}
            "
            .unindent()
        );
        assert_eq!(
            editor.selections.ranges::<Point>(cx),
            [
                Point::new(0, 4)..Point::new(0, 4),
                Point::new(1, 4)..Point::new(1, 4),
                Point::new(2, 4)..Point::new(2, 4)
            ]
        );

        editor.backspace(&Default::default(), cx);
        editor.backspace(&Default::default(), cx);
        assert_eq!(
            editor.text(cx),
            "
                a{}
                b{}
                c{}
            "
            .unindent()
        );
        assert_eq!(
            editor.selections.ranges::<Point>(cx),
            [
                Point::new(0, 2)..Point::new(0, 2),
                Point::new(1, 2)..Point::new(1, 2),
                Point::new(2, 2)..Point::new(2, 2)
            ]
        );

        editor.delete_to_previous_word_start(&Default::default(), cx);
        assert_eq!(
            editor.text(cx),
            "
                a
                b
                c
            "
            .unindent()
        );
        assert_eq!(
            editor.selections.ranges::<Point>(cx),
            [
                Point::new(0, 1)..Point::new(0, 1),
                Point::new(1, 1)..Point::new(1, 1),
                Point::new(2, 1)..Point::new(2, 1)
            ]
        );
    });
}

#[gpui::test]
async fn test_snippets(cx: &mut gpui::TestAppContext) {
    cx.update(|cx| cx.set_global(Settings::test(cx)));

    let (text, insertion_ranges) = marked_text_ranges(
        indoc! {"
            a.ˇ b
            a.ˇ b
            a.ˇ b
        "},
        false,
    );

    let buffer = cx.update(|cx| MultiBuffer::build_simple(&text, cx));
    let (_, editor) = cx.add_window(|cx| build_editor(buffer, cx));

    editor.update(cx, |editor, cx| {
        let snippet = Snippet::parse("f(${1:one}, ${2:two}, ${1:three})$0").unwrap();

        editor
            .insert_snippet(&insertion_ranges, snippet, cx)
            .unwrap();

        fn assert(editor: &mut Editor, cx: &mut ViewContext<Editor>, marked_text: &str) {
            let (expected_text, selection_ranges) = marked_text_ranges(marked_text, false);
            assert_eq!(editor.text(cx), expected_text);
            assert_eq!(editor.selections.ranges::<usize>(cx), selection_ranges);
        }

        assert(
            editor,
            cx,
            indoc! {"
                a.f(«one», two, «three») b
                a.f(«one», two, «three») b
                a.f(«one», two, «three») b
            "},
        );

        // Can't move earlier than the first tab stop
        assert!(!editor.move_to_prev_snippet_tabstop(cx));
        assert(
            editor,
            cx,
            indoc! {"
                a.f(«one», two, «three») b
                a.f(«one», two, «three») b
                a.f(«one», two, «three») b
            "},
        );

        assert!(editor.move_to_next_snippet_tabstop(cx));
        assert(
            editor,
            cx,
            indoc! {"
                a.f(one, «two», three) b
                a.f(one, «two», three) b
                a.f(one, «two», three) b
            "},
        );

        editor.move_to_prev_snippet_tabstop(cx);
        assert(
            editor,
            cx,
            indoc! {"
                a.f(«one», two, «three») b
                a.f(«one», two, «three») b
                a.f(«one», two, «three») b
            "},
        );

        assert!(editor.move_to_next_snippet_tabstop(cx));
        assert(
            editor,
            cx,
            indoc! {"
                a.f(one, «two», three) b
                a.f(one, «two», three) b
                a.f(one, «two», three) b
            "},
        );
        assert!(editor.move_to_next_snippet_tabstop(cx));
        assert(
            editor,
            cx,
            indoc! {"
                a.f(one, two, three)ˇ b
                a.f(one, two, three)ˇ b
                a.f(one, two, three)ˇ b
            "},
        );

        // As soon as the last tab stop is reached, snippet state is gone
        editor.move_to_prev_snippet_tabstop(cx);
        assert(
            editor,
            cx,
            indoc! {"
                a.f(one, two, three)ˇ b
                a.f(one, two, three)ˇ b
                a.f(one, two, three)ˇ b
            "},
        );
    });
}

#[gpui::test]
async fn test_document_format_during_save(cx: &mut gpui::TestAppContext) {
    cx.foreground().forbid_parking();

    let mut language = Language::new(
        LanguageConfig {
            name: "Rust".into(),
            path_suffixes: vec!["rs".to_string()],
            ..Default::default()
        },
        Some(tree_sitter_rust::language()),
    );
    let mut fake_servers = language
        .set_fake_lsp_adapter(Arc::new(FakeLspAdapter {
            capabilities: lsp::ServerCapabilities {
                document_formatting_provider: Some(lsp::OneOf::Left(true)),
                ..Default::default()
            },
            ..Default::default()
        }))
        .await;

    let fs = FakeFs::new(cx.background());
    fs.insert_file("/file.rs", Default::default()).await;

    let project = Project::test(fs, ["/file.rs".as_ref()], cx).await;
    project.update(cx, |project, _| project.languages().add(Arc::new(language)));
    let buffer = project
        .update(cx, |project, cx| project.open_local_buffer("/file.rs", cx))
        .await
        .unwrap();

    cx.foreground().start_waiting();
    let fake_server = fake_servers.next().await.unwrap();

    let buffer = cx.add_model(|cx| MultiBuffer::singleton(buffer, cx));
    let (_, editor) = cx.add_window(|cx| build_editor(buffer, cx));
    editor.update(cx, |editor, cx| editor.set_text("one\ntwo\nthree\n", cx));
    assert!(cx.read(|cx| editor.is_dirty(cx)));

    let save = cx.update(|cx| editor.save(project.clone(), cx));
    fake_server
        .handle_request::<lsp::request::Formatting, _, _>(move |params, _| async move {
            assert_eq!(
                params.text_document.uri,
                lsp::Url::from_file_path("/file.rs").unwrap()
            );
            assert_eq!(params.options.tab_size, 4);
            Ok(Some(vec![lsp::TextEdit::new(
                lsp::Range::new(lsp::Position::new(0, 3), lsp::Position::new(1, 0)),
                ", ".to_string(),
            )]))
        })
        .next()
        .await;
    cx.foreground().start_waiting();
    save.await.unwrap();
    assert_eq!(
        editor.read_with(cx, |editor, cx| editor.text(cx)),
        "one, two\nthree\n"
    );
    assert!(!cx.read(|cx| editor.is_dirty(cx)));

    editor.update(cx, |editor, cx| editor.set_text("one\ntwo\nthree\n", cx));
    assert!(cx.read(|cx| editor.is_dirty(cx)));

    // Ensure we can still save even if formatting hangs.
    fake_server.handle_request::<lsp::request::Formatting, _, _>(move |params, _| async move {
        assert_eq!(
            params.text_document.uri,
            lsp::Url::from_file_path("/file.rs").unwrap()
        );
        futures::future::pending::<()>().await;
        unreachable!()
    });
    let save = cx.update(|cx| editor.save(project.clone(), cx));
    cx.foreground().advance_clock(super::FORMAT_TIMEOUT);
    cx.foreground().start_waiting();
    save.await.unwrap();
    assert_eq!(
        editor.read_with(cx, |editor, cx| editor.text(cx)),
        "one\ntwo\nthree\n"
    );
    assert!(!cx.read(|cx| editor.is_dirty(cx)));

    // Set rust language override and assert overriden tabsize is sent to language server
    cx.update(|cx| {
        cx.update_global::<Settings, _, _>(|settings, _| {
            settings.language_overrides.insert(
                "Rust".into(),
                EditorSettings {
                    tab_size: Some(8.try_into().unwrap()),
                    ..Default::default()
                },
            );
        })
    });

    let save = cx.update(|cx| editor.save(project.clone(), cx));
    fake_server
        .handle_request::<lsp::request::Formatting, _, _>(move |params, _| async move {
            assert_eq!(
                params.text_document.uri,
                lsp::Url::from_file_path("/file.rs").unwrap()
            );
            assert_eq!(params.options.tab_size, 8);
            Ok(Some(vec![]))
        })
        .next()
        .await;
    cx.foreground().start_waiting();
    save.await.unwrap();
}

#[gpui::test]
async fn test_range_format_during_save(cx: &mut gpui::TestAppContext) {
    cx.foreground().forbid_parking();

    let mut language = Language::new(
        LanguageConfig {
            name: "Rust".into(),
            path_suffixes: vec!["rs".to_string()],
            ..Default::default()
        },
        Some(tree_sitter_rust::language()),
    );
    let mut fake_servers = language
        .set_fake_lsp_adapter(Arc::new(FakeLspAdapter {
            capabilities: lsp::ServerCapabilities {
                document_range_formatting_provider: Some(lsp::OneOf::Left(true)),
                ..Default::default()
            },
            ..Default::default()
        }))
        .await;

    let fs = FakeFs::new(cx.background());
    fs.insert_file("/file.rs", Default::default()).await;

    let project = Project::test(fs, ["/file.rs".as_ref()], cx).await;
    project.update(cx, |project, _| project.languages().add(Arc::new(language)));
    let buffer = project
        .update(cx, |project, cx| project.open_local_buffer("/file.rs", cx))
        .await
        .unwrap();

    cx.foreground().start_waiting();
    let fake_server = fake_servers.next().await.unwrap();

    let buffer = cx.add_model(|cx| MultiBuffer::singleton(buffer, cx));
    let (_, editor) = cx.add_window(|cx| build_editor(buffer, cx));
    editor.update(cx, |editor, cx| editor.set_text("one\ntwo\nthree\n", cx));
    assert!(cx.read(|cx| editor.is_dirty(cx)));

    let save = cx.update(|cx| editor.save(project.clone(), cx));
    fake_server
        .handle_request::<lsp::request::RangeFormatting, _, _>(move |params, _| async move {
            assert_eq!(
                params.text_document.uri,
                lsp::Url::from_file_path("/file.rs").unwrap()
            );
            assert_eq!(params.options.tab_size, 4);
            Ok(Some(vec![lsp::TextEdit::new(
                lsp::Range::new(lsp::Position::new(0, 3), lsp::Position::new(1, 0)),
                ", ".to_string(),
            )]))
        })
        .next()
        .await;
    cx.foreground().start_waiting();
    save.await.unwrap();
    assert_eq!(
        editor.read_with(cx, |editor, cx| editor.text(cx)),
        "one, two\nthree\n"
    );
    assert!(!cx.read(|cx| editor.is_dirty(cx)));

    editor.update(cx, |editor, cx| editor.set_text("one\ntwo\nthree\n", cx));
    assert!(cx.read(|cx| editor.is_dirty(cx)));

    // Ensure we can still save even if formatting hangs.
    fake_server.handle_request::<lsp::request::RangeFormatting, _, _>(
        move |params, _| async move {
            assert_eq!(
                params.text_document.uri,
                lsp::Url::from_file_path("/file.rs").unwrap()
            );
            futures::future::pending::<()>().await;
            unreachable!()
        },
    );
    let save = cx.update(|cx| editor.save(project.clone(), cx));
    cx.foreground().advance_clock(super::FORMAT_TIMEOUT);
    cx.foreground().start_waiting();
    save.await.unwrap();
    assert_eq!(
        editor.read_with(cx, |editor, cx| editor.text(cx)),
        "one\ntwo\nthree\n"
    );
    assert!(!cx.read(|cx| editor.is_dirty(cx)));

    // Set rust language override and assert overriden tabsize is sent to language server
    cx.update(|cx| {
        cx.update_global::<Settings, _, _>(|settings, _| {
            settings.language_overrides.insert(
                "Rust".into(),
                EditorSettings {
                    tab_size: Some(8.try_into().unwrap()),
                    ..Default::default()
                },
            );
        })
    });

    let save = cx.update(|cx| editor.save(project.clone(), cx));
    fake_server
        .handle_request::<lsp::request::RangeFormatting, _, _>(move |params, _| async move {
            assert_eq!(
                params.text_document.uri,
                lsp::Url::from_file_path("/file.rs").unwrap()
            );
            assert_eq!(params.options.tab_size, 8);
            Ok(Some(vec![]))
        })
        .next()
        .await;
    cx.foreground().start_waiting();
    save.await.unwrap();
}

#[gpui::test]
async fn test_document_format_manual_trigger(cx: &mut gpui::TestAppContext) {
    cx.foreground().forbid_parking();

    let mut language = Language::new(
        LanguageConfig {
            name: "Rust".into(),
            path_suffixes: vec!["rs".to_string()],
            ..Default::default()
        },
        Some(tree_sitter_rust::language()),
    );
    let mut fake_servers = language
        .set_fake_lsp_adapter(Arc::new(FakeLspAdapter {
            capabilities: lsp::ServerCapabilities {
                document_formatting_provider: Some(lsp::OneOf::Left(true)),
                ..Default::default()
            },
            ..Default::default()
        }))
        .await;

    let fs = FakeFs::new(cx.background());
    fs.insert_file("/file.rs", Default::default()).await;

    let project = Project::test(fs, ["/file.rs".as_ref()], cx).await;
    project.update(cx, |project, _| project.languages().add(Arc::new(language)));
    let buffer = project
        .update(cx, |project, cx| project.open_local_buffer("/file.rs", cx))
        .await
        .unwrap();

    cx.foreground().start_waiting();
    let fake_server = fake_servers.next().await.unwrap();

    let buffer = cx.add_model(|cx| MultiBuffer::singleton(buffer, cx));
    let (_, editor) = cx.add_window(|cx| build_editor(buffer, cx));
    editor.update(cx, |editor, cx| editor.set_text("one\ntwo\nthree\n", cx));

    let format = editor.update(cx, |editor, cx| editor.perform_format(project.clone(), cx));
    fake_server
        .handle_request::<lsp::request::Formatting, _, _>(move |params, _| async move {
            assert_eq!(
                params.text_document.uri,
                lsp::Url::from_file_path("/file.rs").unwrap()
            );
            assert_eq!(params.options.tab_size, 4);
            Ok(Some(vec![lsp::TextEdit::new(
                lsp::Range::new(lsp::Position::new(0, 3), lsp::Position::new(1, 0)),
                ", ".to_string(),
            )]))
        })
        .next()
        .await;
    cx.foreground().start_waiting();
    format.await.unwrap();
    assert_eq!(
        editor.read_with(cx, |editor, cx| editor.text(cx)),
        "one, two\nthree\n"
    );

    editor.update(cx, |editor, cx| editor.set_text("one\ntwo\nthree\n", cx));
    // Ensure we don't lock if formatting hangs.
    fake_server.handle_request::<lsp::request::Formatting, _, _>(move |params, _| async move {
        assert_eq!(
            params.text_document.uri,
            lsp::Url::from_file_path("/file.rs").unwrap()
        );
        futures::future::pending::<()>().await;
        unreachable!()
    });
    let format = editor.update(cx, |editor, cx| editor.perform_format(project, cx));
    cx.foreground().advance_clock(super::FORMAT_TIMEOUT);
    cx.foreground().start_waiting();
    format.await.unwrap();
    assert_eq!(
        editor.read_with(cx, |editor, cx| editor.text(cx)),
        "one\ntwo\nthree\n"
    );
}

#[gpui::test]
async fn test_concurrent_format_requests(cx: &mut gpui::TestAppContext) {
    cx.foreground().forbid_parking();

    let mut cx = EditorLspTestContext::new_rust(
        lsp::ServerCapabilities {
            document_formatting_provider: Some(lsp::OneOf::Left(true)),
            ..Default::default()
        },
        cx,
    )
    .await;

    cx.set_state(indoc! {"
        one.twoˇ
    "});

    // The format request takes a long time. When it completes, it inserts
    // a newline and an indent before the `.`
    cx.lsp
        .handle_request::<lsp::request::Formatting, _, _>(move |_, cx| {
            let executor = cx.background();
            async move {
                executor.timer(Duration::from_millis(100)).await;
                Ok(Some(vec![lsp::TextEdit {
                    range: lsp::Range::new(lsp::Position::new(0, 3), lsp::Position::new(0, 3)),
                    new_text: "\n    ".into(),
                }]))
            }
        });

    // Submit a format request.
    let format_1 = cx
        .update_editor(|editor, cx| editor.format(&Format, cx))
        .unwrap();
    cx.foreground().run_until_parked();

    // Submit a second format request.
    let format_2 = cx
        .update_editor(|editor, cx| editor.format(&Format, cx))
        .unwrap();
    cx.foreground().run_until_parked();

    // Wait for both format requests to complete
    cx.foreground().advance_clock(Duration::from_millis(200));
    cx.foreground().start_waiting();
    format_1.await.unwrap();
    cx.foreground().start_waiting();
    format_2.await.unwrap();

    // The formatting edits only happens once.
    cx.assert_editor_state(indoc! {"
        one
            .twoˇ
    "});
}

#[gpui::test]
async fn test_completion(cx: &mut gpui::TestAppContext) {
    let mut cx = EditorLspTestContext::new_rust(
        lsp::ServerCapabilities {
            completion_provider: Some(lsp::CompletionOptions {
                trigger_characters: Some(vec![".".to_string(), ":".to_string()]),
                ..Default::default()
            }),
            ..Default::default()
        },
        cx,
    )
    .await;

    cx.set_state(indoc! {"
        oneˇ
        two
        three
    "});
    cx.simulate_keystroke(".");
    handle_completion_request(
        &mut cx,
        indoc! {"
            one.|<>
            two
            three
        "},
        vec!["first_completion", "second_completion"],
    )
    .await;
    cx.condition(|editor, _| editor.context_menu_visible())
        .await;
    let apply_additional_edits = cx.update_editor(|editor, cx| {
        editor.move_down(&MoveDown, cx);
        editor
            .confirm_completion(&ConfirmCompletion::default(), cx)
            .unwrap()
    });
    cx.assert_editor_state(indoc! {"
        one.second_completionˇ
        two
        three
    "});

    handle_resolve_completion_request(
        &mut cx,
        Some(vec![
            (
                //This overlaps with the primary completion edit which is
                //misbehavior from the LSP spec, test that we filter it out
                indoc! {"
                    one.second_ˇcompletion
                    two
                    threeˇ
                "},
                "overlapping aditional edit",
            ),
            (
                indoc! {"
                    one.second_completion
                    two
                    threeˇ
                "},
                "\nadditional edit",
            ),
        ]),
    )
    .await;
    apply_additional_edits.await.unwrap();
    cx.assert_editor_state(indoc! {"
        one.second_completionˇ
        two
        three
        additional edit
    "});

    cx.set_state(indoc! {"
        one.second_completion
        twoˇ
        threeˇ
        additional edit
    "});
    cx.simulate_keystroke(" ");
    assert!(cx.editor(|e, _| e.context_menu.is_none()));
    cx.simulate_keystroke("s");
    assert!(cx.editor(|e, _| e.context_menu.is_none()));

    cx.assert_editor_state(indoc! {"
        one.second_completion
        two sˇ
        three sˇ
        additional edit
    "});
    handle_completion_request(
        &mut cx,
        indoc! {"
            one.second_completion
            two s
            three <s|>
            additional edit
        "},
        vec!["fourth_completion", "fifth_completion", "sixth_completion"],
    )
    .await;
    cx.condition(|editor, _| editor.context_menu_visible())
        .await;

    cx.simulate_keystroke("i");

    handle_completion_request(
        &mut cx,
        indoc! {"
            one.second_completion
            two si
            three <si|>
            additional edit
        "},
        vec!["fourth_completion", "fifth_completion", "sixth_completion"],
    )
    .await;
    cx.condition(|editor, _| editor.context_menu_visible())
        .await;

    let apply_additional_edits = cx.update_editor(|editor, cx| {
        editor
            .confirm_completion(&ConfirmCompletion::default(), cx)
            .unwrap()
    });
    cx.assert_editor_state(indoc! {"
        one.second_completion
        two sixth_completionˇ
        three sixth_completionˇ
        additional edit
    "});

    handle_resolve_completion_request(&mut cx, None).await;
    apply_additional_edits.await.unwrap();

    cx.update(|cx| {
        cx.update_global::<Settings, _, _>(|settings, _| {
            settings.show_completions_on_input = false;
        })
    });
    cx.set_state("editorˇ");
    cx.simulate_keystroke(".");
    assert!(cx.editor(|e, _| e.context_menu.is_none()));
    cx.simulate_keystroke("c");
    cx.simulate_keystroke("l");
    cx.simulate_keystroke("o");
    cx.assert_editor_state("editor.cloˇ");
    assert!(cx.editor(|e, _| e.context_menu.is_none()));
    cx.update_editor(|editor, cx| {
        editor.show_completions(&ShowCompletions, cx);
    });
    handle_completion_request(&mut cx, "editor.<clo|>", vec!["close", "clobber"]).await;
    cx.condition(|editor, _| editor.context_menu_visible())
        .await;
    let apply_additional_edits = cx.update_editor(|editor, cx| {
        editor
            .confirm_completion(&ConfirmCompletion::default(), cx)
            .unwrap()
    });
    cx.assert_editor_state("editor.closeˇ");
    handle_resolve_completion_request(&mut cx, None).await;
    apply_additional_edits.await.unwrap();

    // Handle completion request passing a marked string specifying where the completion
    // should be triggered from using '|' character, what range should be replaced, and what completions
    // should be returned using '<' and '>' to delimit the range
    async fn handle_completion_request<'a>(
        cx: &mut EditorLspTestContext<'a>,
        marked_string: &str,
        completions: Vec<&'static str>,
    ) {
        let complete_from_marker: TextRangeMarker = '|'.into();
        let replace_range_marker: TextRangeMarker = ('<', '>').into();
        let (_, mut marked_ranges) = marked_text_ranges_by(
            marked_string,
            vec![complete_from_marker.clone(), replace_range_marker.clone()],
        );

        let complete_from_position =
            cx.to_lsp(marked_ranges.remove(&complete_from_marker).unwrap()[0].start);
        let replace_range =
            cx.to_lsp_range(marked_ranges.remove(&replace_range_marker).unwrap()[0].clone());

        cx.handle_request::<lsp::request::Completion, _, _>(move |url, params, _| {
            let completions = completions.clone();
            async move {
                assert_eq!(params.text_document_position.text_document.uri, url.clone());
                assert_eq!(
                    params.text_document_position.position,
                    complete_from_position
                );
                Ok(Some(lsp::CompletionResponse::Array(
                    completions
                        .iter()
                        .map(|completion_text| lsp::CompletionItem {
                            label: completion_text.to_string(),
                            text_edit: Some(lsp::CompletionTextEdit::Edit(lsp::TextEdit {
                                range: replace_range,
                                new_text: completion_text.to_string(),
                            })),
                            ..Default::default()
                        })
                        .collect(),
                )))
            }
        })
        .next()
        .await;
    }

    async fn handle_resolve_completion_request<'a>(
        cx: &mut EditorLspTestContext<'a>,
        edits: Option<Vec<(&'static str, &'static str)>>,
    ) {
        let edits = edits.map(|edits| {
            edits
                .iter()
                .map(|(marked_string, new_text)| {
                    let (_, marked_ranges) = marked_text_ranges(marked_string, false);
                    let replace_range = cx.to_lsp_range(marked_ranges[0].clone());
                    lsp::TextEdit::new(replace_range, new_text.to_string())
                })
                .collect::<Vec<_>>()
        });

        cx.handle_request::<lsp::request::ResolveCompletionItem, _, _>(move |_, _, _| {
            let edits = edits.clone();
            async move {
                Ok(lsp::CompletionItem {
                    additional_text_edits: edits,
                    ..Default::default()
                })
            }
        })
        .next()
        .await;
    }
}

#[gpui::test]
async fn test_toggle_comment(cx: &mut gpui::TestAppContext) {
    cx.update(|cx| cx.set_global(Settings::test(cx)));
    let language = Arc::new(Language::new(
        LanguageConfig {
            line_comment: Some("// ".into()),
            ..Default::default()
        },
        Some(tree_sitter_rust::language()),
    ));

    let text = "
        fn a() {
            //b();
            // c();
            //  d();
        }
    "
    .unindent();

    let buffer = cx.add_model(|cx| Buffer::new(0, text, cx).with_language(language, cx));
    let buffer = cx.add_model(|cx| MultiBuffer::singleton(buffer, cx));
    let (_, view) = cx.add_window(|cx| build_editor(buffer, cx));

    view.update(cx, |editor, cx| {
        // If multiple selections intersect a line, the line is only
        // toggled once.
        editor.change_selections(None, cx, |s| {
            s.select_display_ranges([
                DisplayPoint::new(1, 3)..DisplayPoint::new(2, 3),
                DisplayPoint::new(3, 5)..DisplayPoint::new(3, 6),
            ])
        });
        editor.toggle_comments(&ToggleComments, cx);
        assert_eq!(
            editor.text(cx),
            "
                fn a() {
                    b();
                    c();
                     d();
                }
            "
            .unindent()
        );

        // The comment prefix is inserted at the same column for every line
        // in a selection.
        editor.change_selections(None, cx, |s| {
            s.select_display_ranges([DisplayPoint::new(1, 3)..DisplayPoint::new(3, 6)])
        });
        editor.toggle_comments(&ToggleComments, cx);
        assert_eq!(
            editor.text(cx),
            "
                fn a() {
                    // b();
                    // c();
                    //  d();
                }
            "
            .unindent()
        );

        // If a selection ends at the beginning of a line, that line is not toggled.
        editor.change_selections(None, cx, |s| {
            s.select_display_ranges([DisplayPoint::new(2, 0)..DisplayPoint::new(3, 0)])
        });
        editor.toggle_comments(&ToggleComments, cx);
        assert_eq!(
            editor.text(cx),
            "
                fn a() {
                    // b();
                    c();
                    //  d();
                }
            "
            .unindent()
        );
    });
}

#[gpui::test]
async fn test_toggle_block_comment(cx: &mut gpui::TestAppContext) {
    let mut cx = EditorTestContext::new(cx);

    let html_language = Arc::new(
        Language::new(
            LanguageConfig {
                name: "HTML".into(),
                block_comment: Some(("<!-- ".into(), " -->".into())),
                ..Default::default()
            },
            Some(tree_sitter_html::language()),
        )
        .with_injection_query(
            r#"
            (script_element
                (raw_text) @content
                (#set! "language" "javascript"))
            "#,
        )
        .unwrap(),
    );

    let javascript_language = Arc::new(Language::new(
        LanguageConfig {
            name: "JavaScript".into(),
            line_comment: Some("// ".into()),
            ..Default::default()
        },
        Some(tree_sitter_javascript::language()),
    ));

    let registry = Arc::new(LanguageRegistry::test());
    registry.add(html_language.clone());
    registry.add(javascript_language.clone());

    cx.update_buffer(|buffer, cx| {
        buffer.set_language_registry(registry);
        buffer.set_language(Some(html_language), cx);
    });

    // Toggle comments for empty selections
    cx.set_state(
        &r#"
            <p>A</p>ˇ
            <p>B</p>ˇ
            <p>C</p>ˇ
        "#
        .unindent(),
    );
    cx.update_editor(|editor, cx| editor.toggle_comments(&ToggleComments, cx));
    cx.assert_editor_state(
        &r#"
            <!-- <p>A</p>ˇ -->
            <!-- <p>B</p>ˇ -->
            <!-- <p>C</p>ˇ -->
        "#
        .unindent(),
    );
    cx.update_editor(|editor, cx| editor.toggle_comments(&ToggleComments, cx));
    cx.assert_editor_state(
        &r#"
            <p>A</p>ˇ
            <p>B</p>ˇ
            <p>C</p>ˇ
        "#
        .unindent(),
    );

    // Toggle comments for mixture of empty and non-empty selections, where
    // multiple selections occupy a given line.
    cx.set_state(
        &r#"
            <p>A«</p>
            <p>ˇ»B</p>ˇ
            <p>C«</p>
            <p>ˇ»D</p>ˇ
        "#
        .unindent(),
    );

    cx.update_editor(|editor, cx| editor.toggle_comments(&ToggleComments, cx));
    cx.assert_editor_state(
        &r#"
            <!-- <p>A«</p>
            <p>ˇ»B</p>ˇ -->
            <!-- <p>C«</p>
            <p>ˇ»D</p>ˇ -->
        "#
        .unindent(),
    );
    cx.update_editor(|editor, cx| editor.toggle_comments(&ToggleComments, cx));
    cx.assert_editor_state(
        &r#"
            <p>A«</p>
            <p>ˇ»B</p>ˇ
            <p>C«</p>
            <p>ˇ»D</p>ˇ
        "#
        .unindent(),
    );

    // Toggle comments when different languages are active for different
    // selections.
    cx.set_state(
        &r#"
            ˇ<script>
                ˇvar x = new Y();
            ˇ</script>
        "#
        .unindent(),
    );
    cx.foreground().run_until_parked();
    cx.update_editor(|editor, cx| editor.toggle_comments(&ToggleComments, cx));
    cx.assert_editor_state(
        &r#"
            <!-- ˇ<script> -->
                // ˇvar x = new Y();
            <!-- ˇ</script> -->
        "#
        .unindent(),
    );
}

#[gpui::test]
fn test_editing_disjoint_excerpts(cx: &mut gpui::MutableAppContext) {
    cx.set_global(Settings::test(cx));
    let buffer = cx.add_model(|cx| Buffer::new(0, sample_text(3, 4, 'a'), cx));
    let multibuffer = cx.add_model(|cx| {
        let mut multibuffer = MultiBuffer::new(0);
        multibuffer.push_excerpts(
            buffer.clone(),
            [
                ExcerptRange {
                    context: Point::new(0, 0)..Point::new(0, 4),
                    primary: None,
                },
                ExcerptRange {
                    context: Point::new(1, 0)..Point::new(1, 4),
                    primary: None,
                },
            ],
            cx,
        );
        multibuffer
    });

    assert_eq!(multibuffer.read(cx).read(cx).text(), "aaaa\nbbbb");

    let (_, view) = cx.add_window(Default::default(), |cx| build_editor(multibuffer, cx));
    view.update(cx, |view, cx| {
        assert_eq!(view.text(cx), "aaaa\nbbbb");
        view.change_selections(None, cx, |s| {
            s.select_ranges([
                Point::new(0, 0)..Point::new(0, 0),
                Point::new(1, 0)..Point::new(1, 0),
            ])
        });

        view.handle_input("X", cx);
        assert_eq!(view.text(cx), "Xaaaa\nXbbbb");
        assert_eq!(
            view.selections.ranges(cx),
            [
                Point::new(0, 1)..Point::new(0, 1),
                Point::new(1, 1)..Point::new(1, 1),
            ]
        )
    });
}

#[gpui::test]
fn test_editing_overlapping_excerpts(cx: &mut gpui::MutableAppContext) {
    cx.set_global(Settings::test(cx));
    let markers = vec![('[', ']').into(), ('(', ')').into()];
    let (initial_text, mut excerpt_ranges) = marked_text_ranges_by(
        indoc! {"
            [aaaa
            (bbbb]
            cccc)",
        },
        markers.clone(),
    );
    let excerpt_ranges = markers.into_iter().map(|marker| {
        let context = excerpt_ranges.remove(&marker).unwrap()[0].clone();
        ExcerptRange {
            context,
            primary: None,
        }
    });
    let buffer = cx.add_model(|cx| Buffer::new(0, initial_text, cx));
    let multibuffer = cx.add_model(|cx| {
        let mut multibuffer = MultiBuffer::new(0);
        multibuffer.push_excerpts(buffer, excerpt_ranges, cx);
        multibuffer
    });

    let (_, view) = cx.add_window(Default::default(), |cx| build_editor(multibuffer, cx));
    view.update(cx, |view, cx| {
        let (expected_text, selection_ranges) = marked_text_ranges(
            indoc! {"
                aaaa
                bˇbbb
                bˇbbˇb
                cccc"
            },
            true,
        );
        assert_eq!(view.text(cx), expected_text);
        view.change_selections(None, cx, |s| s.select_ranges(selection_ranges));

        view.handle_input("X", cx);

        let (expected_text, expected_selections) = marked_text_ranges(
            indoc! {"
                aaaa
                bXˇbbXb
                bXˇbbXˇb
                cccc"
            },
            false,
        );
        assert_eq!(view.text(cx), expected_text);
        assert_eq!(view.selections.ranges(cx), expected_selections);

        view.newline(&Newline, cx);
        let (expected_text, expected_selections) = marked_text_ranges(
            indoc! {"
                aaaa
                bX
                ˇbbX
                b
                bX
                ˇbbX
                ˇb
                cccc"
            },
            false,
        );
        assert_eq!(view.text(cx), expected_text);
        assert_eq!(view.selections.ranges(cx), expected_selections);
    });
}

#[gpui::test]
fn test_refresh_selections(cx: &mut gpui::MutableAppContext) {
    cx.set_global(Settings::test(cx));
    let buffer = cx.add_model(|cx| Buffer::new(0, sample_text(3, 4, 'a'), cx));
    let mut excerpt1_id = None;
    let multibuffer = cx.add_model(|cx| {
        let mut multibuffer = MultiBuffer::new(0);
        excerpt1_id = multibuffer
            .push_excerpts(
                buffer.clone(),
                [
                    ExcerptRange {
                        context: Point::new(0, 0)..Point::new(1, 4),
                        primary: None,
                    },
                    ExcerptRange {
                        context: Point::new(1, 0)..Point::new(2, 4),
                        primary: None,
                    },
                ],
                cx,
            )
            .into_iter()
            .next();
        multibuffer
    });
    assert_eq!(
        multibuffer.read(cx).read(cx).text(),
        "aaaa\nbbbb\nbbbb\ncccc"
    );
    let (_, editor) = cx.add_window(Default::default(), |cx| {
        let mut editor = build_editor(multibuffer.clone(), cx);
        let snapshot = editor.snapshot(cx);
        editor.change_selections(None, cx, |s| {
            s.select_ranges([Point::new(1, 3)..Point::new(1, 3)])
        });
        editor.begin_selection(Point::new(2, 1).to_display_point(&snapshot), true, 1, cx);
        assert_eq!(
            editor.selections.ranges(cx),
            [
                Point::new(1, 3)..Point::new(1, 3),
                Point::new(2, 1)..Point::new(2, 1),
            ]
        );
        editor
    });

    // Refreshing selections is a no-op when excerpts haven't changed.
    editor.update(cx, |editor, cx| {
        editor.change_selections(None, cx, |s| s.refresh());
        assert_eq!(
            editor.selections.ranges(cx),
            [
                Point::new(1, 3)..Point::new(1, 3),
                Point::new(2, 1)..Point::new(2, 1),
            ]
        );
    });

    multibuffer.update(cx, |multibuffer, cx| {
        multibuffer.remove_excerpts([excerpt1_id.unwrap()], cx);
    });
    editor.update(cx, |editor, cx| {
        // Removing an excerpt causes the first selection to become degenerate.
        assert_eq!(
            editor.selections.ranges(cx),
            [
                Point::new(0, 0)..Point::new(0, 0),
                Point::new(0, 1)..Point::new(0, 1)
            ]
        );

        // Refreshing selections will relocate the first selection to the original buffer
        // location.
        editor.change_selections(None, cx, |s| s.refresh());
        assert_eq!(
            editor.selections.ranges(cx),
            [
                Point::new(0, 1)..Point::new(0, 1),
                Point::new(0, 3)..Point::new(0, 3)
            ]
        );
        assert!(editor.selections.pending_anchor().is_some());
    });
}

#[gpui::test]
fn test_refresh_selections_while_selecting_with_mouse(cx: &mut gpui::MutableAppContext) {
    cx.set_global(Settings::test(cx));
    let buffer = cx.add_model(|cx| Buffer::new(0, sample_text(3, 4, 'a'), cx));
    let mut excerpt1_id = None;
    let multibuffer = cx.add_model(|cx| {
        let mut multibuffer = MultiBuffer::new(0);
        excerpt1_id = multibuffer
            .push_excerpts(
                buffer.clone(),
                [
                    ExcerptRange {
                        context: Point::new(0, 0)..Point::new(1, 4),
                        primary: None,
                    },
                    ExcerptRange {
                        context: Point::new(1, 0)..Point::new(2, 4),
                        primary: None,
                    },
                ],
                cx,
            )
            .into_iter()
            .next();
        multibuffer
    });
    assert_eq!(
        multibuffer.read(cx).read(cx).text(),
        "aaaa\nbbbb\nbbbb\ncccc"
    );
    let (_, editor) = cx.add_window(Default::default(), |cx| {
        let mut editor = build_editor(multibuffer.clone(), cx);
        let snapshot = editor.snapshot(cx);
        editor.begin_selection(Point::new(1, 3).to_display_point(&snapshot), false, 1, cx);
        assert_eq!(
            editor.selections.ranges(cx),
            [Point::new(1, 3)..Point::new(1, 3)]
        );
        editor
    });

    multibuffer.update(cx, |multibuffer, cx| {
        multibuffer.remove_excerpts([excerpt1_id.unwrap()], cx);
    });
    editor.update(cx, |editor, cx| {
        assert_eq!(
            editor.selections.ranges(cx),
            [Point::new(0, 0)..Point::new(0, 0)]
        );

        // Ensure we don't panic when selections are refreshed and that the pending selection is finalized.
        editor.change_selections(None, cx, |s| s.refresh());
        assert_eq!(
            editor.selections.ranges(cx),
            [Point::new(0, 3)..Point::new(0, 3)]
        );
        assert!(editor.selections.pending_anchor().is_some());
    });
}

#[gpui::test]
async fn test_extra_newline_insertion(cx: &mut gpui::TestAppContext) {
    cx.update(|cx| cx.set_global(Settings::test(cx)));
    let language = Arc::new(
        Language::new(
            LanguageConfig {
                brackets: vec![
                    BracketPair {
                        start: "{".to_string(),
                        end: "}".to_string(),
                        close: true,
                        newline: true,
                    },
                    BracketPair {
                        start: "/* ".to_string(),
                        end: " */".to_string(),
                        close: true,
                        newline: true,
                    },
                ],
                ..Default::default()
            },
            Some(tree_sitter_rust::language()),
        )
        .with_indents_query("")
        .unwrap(),
    );

    let text = concat!(
        "{   }\n",     //
        "  x\n",       //
        "  /*   */\n", //
        "x\n",         //
        "{{} }\n",     //
    );

    let buffer = cx.add_model(|cx| Buffer::new(0, text, cx).with_language(language, cx));
    let buffer = cx.add_model(|cx| MultiBuffer::singleton(buffer, cx));
    let (_, view) = cx.add_window(|cx| build_editor(buffer, cx));
    view.condition(cx, |view, cx| !view.buffer.read(cx).is_parsing(cx))
        .await;

    view.update(cx, |view, cx| {
        view.change_selections(None, cx, |s| {
            s.select_display_ranges([
                DisplayPoint::new(0, 2)..DisplayPoint::new(0, 3),
                DisplayPoint::new(2, 5)..DisplayPoint::new(2, 5),
                DisplayPoint::new(4, 4)..DisplayPoint::new(4, 4),
            ])
        });
        view.newline(&Newline, cx);

        assert_eq!(
            view.buffer().read(cx).read(cx).text(),
            concat!(
                "{ \n",    // Suppress rustfmt
                "\n",      //
                "}\n",     //
                "  x\n",   //
                "  /* \n", //
                "  \n",    //
                "  */\n",  //
                "x\n",     //
                "{{} \n",  //
                "}\n",     //
            )
        );
    });
}

#[gpui::test]
fn test_highlighted_ranges(cx: &mut gpui::MutableAppContext) {
    let buffer = MultiBuffer::build_simple(&sample_text(16, 8, 'a'), cx);

    cx.set_global(Settings::test(cx));
    let (_, editor) = cx.add_window(Default::default(), |cx| build_editor(buffer.clone(), cx));

    editor.update(cx, |editor, cx| {
        struct Type1;
        struct Type2;

        let buffer = buffer.read(cx).snapshot(cx);

        let anchor_range =
            |range: Range<Point>| buffer.anchor_after(range.start)..buffer.anchor_after(range.end);

        editor.highlight_background::<Type1>(
            vec![
                anchor_range(Point::new(2, 1)..Point::new(2, 3)),
                anchor_range(Point::new(4, 2)..Point::new(4, 4)),
                anchor_range(Point::new(6, 3)..Point::new(6, 5)),
                anchor_range(Point::new(8, 4)..Point::new(8, 6)),
            ],
            |_| Color::red(),
            cx,
        );
        editor.highlight_background::<Type2>(
            vec![
                anchor_range(Point::new(3, 2)..Point::new(3, 5)),
                anchor_range(Point::new(5, 3)..Point::new(5, 6)),
                anchor_range(Point::new(7, 4)..Point::new(7, 7)),
                anchor_range(Point::new(9, 5)..Point::new(9, 8)),
            ],
            |_| Color::green(),
            cx,
        );

        let snapshot = editor.snapshot(cx);
        let mut highlighted_ranges = editor.background_highlights_in_range(
            anchor_range(Point::new(3, 4)..Point::new(7, 4)),
            &snapshot,
            cx.global::<Settings>().theme.as_ref(),
        );
        // Enforce a consistent ordering based on color without relying on the ordering of the
        // highlight's `TypeId` which is non-deterministic.
        highlighted_ranges.sort_unstable_by_key(|(_, color)| *color);
        assert_eq!(
            highlighted_ranges,
            &[
                (
                    DisplayPoint::new(3, 2)..DisplayPoint::new(3, 5),
                    Color::green(),
                ),
                (
                    DisplayPoint::new(5, 3)..DisplayPoint::new(5, 6),
                    Color::green(),
                ),
                (
                    DisplayPoint::new(4, 2)..DisplayPoint::new(4, 4),
                    Color::red(),
                ),
                (
                    DisplayPoint::new(6, 3)..DisplayPoint::new(6, 5),
                    Color::red(),
                ),
            ]
        );
        assert_eq!(
            editor.background_highlights_in_range(
                anchor_range(Point::new(5, 6)..Point::new(6, 4)),
                &snapshot,
                cx.global::<Settings>().theme.as_ref(),
            ),
            &[(
                DisplayPoint::new(6, 3)..DisplayPoint::new(6, 5),
                Color::red(),
            )]
        );
    });
}

#[gpui::test]
async fn test_following(cx: &mut gpui::TestAppContext) {
    Settings::test_async(cx);
    let fs = FakeFs::new(cx.background());
    let project = Project::test(fs, ["/file.rs".as_ref()], cx).await;

    let buffer = project.update(cx, |project, cx| {
        let buffer = project
            .create_buffer(&sample_text(16, 8, 'a'), None, cx)
            .unwrap();
        cx.add_model(|cx| MultiBuffer::singleton(buffer, cx))
    });
    let (_, leader) = cx.add_window(|cx| build_editor(buffer.clone(), cx));
    let (_, follower) = cx.update(|cx| {
        cx.add_window(
            WindowOptions {
                bounds: WindowBounds::Fixed(RectF::from_points(vec2f(0., 0.), vec2f(10., 80.))),
                ..Default::default()
            },
            |cx| build_editor(buffer.clone(), cx),
        )
    });

    let is_still_following = Rc::new(RefCell::new(true));
    let pending_update = Rc::new(RefCell::new(None));
    follower.update(cx, {
        let update = pending_update.clone();
        let is_still_following = is_still_following.clone();
        |_, cx| {
            cx.subscribe(&leader, move |_, leader, event, cx| {
                leader
                    .read(cx)
                    .add_event_to_update_proto(event, &mut *update.borrow_mut(), cx);
            })
            .detach();

            cx.subscribe(&follower, move |_, _, event, cx| {
                if Editor::should_unfollow_on_event(event, cx) {
                    *is_still_following.borrow_mut() = false;
                }
            })
            .detach();
        }
    });

    // Update the selections only
    leader.update(cx, |leader, cx| {
        leader.change_selections(None, cx, |s| s.select_ranges([1..1]));
    });
    follower
        .update(cx, |follower, cx| {
            follower.apply_update_proto(&project, pending_update.borrow_mut().take().unwrap(), cx)
        })
        .await
        .unwrap();
    follower.read_with(cx, |follower, cx| {
        assert_eq!(follower.selections.ranges(cx), vec![1..1]);
    });
<<<<<<< HEAD
    assert_eq!(follower.read(cx).selections.ranges(cx), vec![1..1]);
=======
>>>>>>> c2f5381e
    assert_eq!(*is_still_following.borrow(), true);

    // Update the scroll position only
    leader.update(cx, |leader, cx| {
        leader.set_scroll_position(vec2f(1.5, 3.5), cx);
    });
    follower
        .update(cx, |follower, cx| {
            follower.apply_update_proto(&project, pending_update.borrow_mut().take().unwrap(), cx)
        })
        .await
        .unwrap();
    assert_eq!(
        follower.update(cx, |follower, cx| follower.scroll_position(cx)),
        vec2f(1.5, 3.5)
    );
    assert_eq!(*is_still_following.borrow(), true);

    // Update the selections and scroll position. The follower's scroll position is updated
    // via autoscroll, not via the leader's exact scroll position.
    leader.update(cx, |leader, cx| {
        leader.change_selections(None, cx, |s| s.select_ranges([0..0]));
        leader.request_autoscroll(Autoscroll::newest(), cx);
        leader.set_scroll_position(vec2f(1.5, 3.5), cx);
    });
    follower
        .update(cx, |follower, cx| {
            follower.apply_update_proto(&project, pending_update.borrow_mut().take().unwrap(), cx)
        })
        .await
        .unwrap();
    follower.update(cx, |follower, cx| {
        assert_eq!(follower.scroll_position(cx), vec2f(1.5, 0.0));
        assert_eq!(follower.selections.ranges(cx), vec![0..0]);
    });
<<<<<<< HEAD
    assert_eq!(follower.read(cx).selections.ranges(cx), vec![0..0]);
=======
>>>>>>> c2f5381e
    assert_eq!(*is_still_following.borrow(), true);

    // Creating a pending selection that precedes another selection
    leader.update(cx, |leader, cx| {
        leader.change_selections(None, cx, |s| s.select_ranges([1..1]));
        leader.begin_selection(DisplayPoint::new(0, 0), true, 1, cx);
    });
    follower
        .update(cx, |follower, cx| {
            follower.apply_update_proto(&project, pending_update.borrow_mut().take().unwrap(), cx)
        })
        .await
        .unwrap();
    follower.read_with(cx, |follower, cx| {
        assert_eq!(follower.selections.ranges(cx), vec![0..0, 1..1]);
    });
<<<<<<< HEAD
    assert_eq!(follower.read(cx).selections.ranges(cx), vec![0..0, 1..1]);
=======
>>>>>>> c2f5381e
    assert_eq!(*is_still_following.borrow(), true);

    // Extend the pending selection so that it surrounds another selection
    leader.update(cx, |leader, cx| {
        leader.extend_selection(DisplayPoint::new(0, 2), 1, cx);
    });
    follower
        .update(cx, |follower, cx| {
            follower.apply_update_proto(&project, pending_update.borrow_mut().take().unwrap(), cx)
        })
        .await
        .unwrap();
    follower.read_with(cx, |follower, cx| {
        assert_eq!(follower.selections.ranges(cx), vec![0..2]);
    });

    // Scrolling locally breaks the follow
    follower.update(cx, |follower, cx| {
        let top_anchor = follower.buffer().read(cx).read(cx).anchor_after(0);
        follower.set_scroll_anchor(
            ScrollAnchor {
                top_anchor,
                offset: vec2f(0.0, 0.5),
            },
            cx,
        );
    });
<<<<<<< HEAD
    assert_eq!(follower.read(cx).selections.ranges(cx), vec![0..2]);

    // Scrolling locally breaks the follow
    follower.update(cx, |follower, cx| {
        let top_anchor = follower.buffer().read(cx).read(cx).anchor_after(0);
        follower.set_scroll_anchor(
            ScrollAnchor {
                top_anchor,
                offset: vec2f(0.0, 0.5),
            },
            cx,
        );
    });
    assert_eq!(*is_still_following.borrow(), false);
=======
    assert_eq!(*is_still_following.borrow(), false);
}

#[gpui::test]
async fn test_following_with_multiple_excerpts(cx: &mut gpui::TestAppContext) {
    Settings::test_async(cx);
    let fs = FakeFs::new(cx.background());
    let project = Project::test(fs, ["/file.rs".as_ref()], cx).await;
    let (_, pane) = cx.add_window(|cx| Pane::new(None, cx));

    let leader = pane.update(cx, |_, cx| {
        let multibuffer = cx.add_model(|_| MultiBuffer::new(0));
        cx.add_view(|cx| build_editor(multibuffer.clone(), cx))
    });

    // Start following the editor when it has no excerpts.
    let mut state_message = leader.update(cx, |leader, cx| leader.to_state_proto(cx));
    let follower_1 = cx
        .update(|cx| {
            Editor::from_state_proto(
                pane.clone(),
                project.clone(),
                ViewId {
                    creator: Default::default(),
                    id: 0,
                },
                &mut state_message,
                cx,
            )
        })
        .unwrap()
        .await
        .unwrap();

    let update_message = Rc::new(RefCell::new(None));
    follower_1.update(cx, {
        let update = update_message.clone();
        |_, cx| {
            cx.subscribe(&leader, move |_, leader, event, cx| {
                leader
                    .read(cx)
                    .add_event_to_update_proto(event, &mut *update.borrow_mut(), cx);
            })
            .detach();
        }
    });

    let (buffer_1, buffer_2) = project.update(cx, |project, cx| {
        (
            project
                .create_buffer("abc\ndef\nghi\njkl\n", None, cx)
                .unwrap(),
            project
                .create_buffer("mno\npqr\nstu\nvwx\n", None, cx)
                .unwrap(),
        )
    });

    // Insert some excerpts.
    leader.update(cx, |leader, cx| {
        leader.buffer.update(cx, |multibuffer, cx| {
            let excerpt_ids = multibuffer.push_excerpts(
                buffer_1.clone(),
                [
                    ExcerptRange {
                        context: 1..6,
                        primary: None,
                    },
                    ExcerptRange {
                        context: 12..15,
                        primary: None,
                    },
                    ExcerptRange {
                        context: 0..3,
                        primary: None,
                    },
                ],
                cx,
            );
            multibuffer.insert_excerpts_after(
                excerpt_ids[0],
                buffer_2.clone(),
                [
                    ExcerptRange {
                        context: 8..12,
                        primary: None,
                    },
                    ExcerptRange {
                        context: 0..6,
                        primary: None,
                    },
                ],
                cx,
            );
        });
    });

    // Apply the update of adding the excerpts.
    follower_1
        .update(cx, |follower, cx| {
            follower.apply_update_proto(&project, update_message.borrow().clone().unwrap(), cx)
        })
        .await
        .unwrap();
    assert_eq!(
        follower_1.read_with(cx, Editor::text),
        leader.read_with(cx, Editor::text)
    );
    update_message.borrow_mut().take();

    // Start following separately after it already has excerpts.
    let mut state_message = leader.update(cx, |leader, cx| leader.to_state_proto(cx));
    let follower_2 = cx
        .update(|cx| {
            Editor::from_state_proto(
                pane.clone(),
                project.clone(),
                ViewId {
                    creator: Default::default(),
                    id: 0,
                },
                &mut state_message,
                cx,
            )
        })
        .unwrap()
        .await
        .unwrap();
    assert_eq!(
        follower_2.read_with(cx, Editor::text),
        leader.read_with(cx, Editor::text)
    );

    // Remove some excerpts.
    leader.update(cx, |leader, cx| {
        leader.buffer.update(cx, |multibuffer, cx| {
            let excerpt_ids = multibuffer.excerpt_ids();
            multibuffer.remove_excerpts([excerpt_ids[1], excerpt_ids[2]], cx);
            multibuffer.remove_excerpts([excerpt_ids[0]], cx);
        });
    });

    // Apply the update of removing the excerpts.
    follower_1
        .update(cx, |follower, cx| {
            follower.apply_update_proto(&project, update_message.borrow().clone().unwrap(), cx)
        })
        .await
        .unwrap();
    follower_2
        .update(cx, |follower, cx| {
            follower.apply_update_proto(&project, update_message.borrow().clone().unwrap(), cx)
        })
        .await
        .unwrap();
    update_message.borrow_mut().take();
    assert_eq!(
        follower_1.read_with(cx, Editor::text),
        leader.read_with(cx, Editor::text)
    );
>>>>>>> c2f5381e
}

#[test]
fn test_combine_syntax_and_fuzzy_match_highlights() {
    let string = "abcdefghijklmnop";
    let syntax_ranges = [
        (
            0..3,
            HighlightStyle {
                color: Some(Color::red()),
                ..Default::default()
            },
        ),
        (
            4..8,
            HighlightStyle {
                color: Some(Color::green()),
                ..Default::default()
            },
        ),
    ];
    let match_indices = [4, 6, 7, 8];
    assert_eq!(
        combine_syntax_and_fuzzy_match_highlights(
            string,
            Default::default(),
            syntax_ranges.into_iter(),
            &match_indices,
        ),
        &[
            (
                0..3,
                HighlightStyle {
                    color: Some(Color::red()),
                    ..Default::default()
                },
            ),
            (
                4..5,
                HighlightStyle {
                    color: Some(Color::green()),
                    weight: Some(fonts::Weight::BOLD),
                    ..Default::default()
                },
            ),
            (
                5..6,
                HighlightStyle {
                    color: Some(Color::green()),
                    ..Default::default()
                },
            ),
            (
                6..8,
                HighlightStyle {
                    color: Some(Color::green()),
                    weight: Some(fonts::Weight::BOLD),
                    ..Default::default()
                },
            ),
            (
                8..9,
                HighlightStyle {
                    weight: Some(fonts::Weight::BOLD),
                    ..Default::default()
                },
            ),
        ]
    );
}

#[gpui::test]
async fn go_to_hunk(deterministic: Arc<Deterministic>, cx: &mut gpui::TestAppContext) {
    let mut cx = EditorTestContext::new(cx);

    let diff_base = r#"
        use some::mod;

        const A: u32 = 42;

        fn main() {
            println!("hello");

            println!("world");
        }
        "#
    .unindent();

    // Edits are modified, removed, modified, added
    cx.set_state(
        &r#"
        use some::modified;

        ˇ
        fn main() {
            println!("hello there");

            println!("around the");
            println!("world");
        }
        "#
        .unindent(),
    );

    cx.set_diff_base(Some(&diff_base));
    deterministic.run_until_parked();

    cx.update_editor(|editor, cx| {
        //Wrap around the bottom of the buffer
        for _ in 0..3 {
            editor.go_to_hunk(&GoToHunk, cx);
        }
    });

    cx.assert_editor_state(
        &r#"
        ˇuse some::modified;
    
    
        fn main() {
            println!("hello there");
    
            println!("around the");
            println!("world");
        }
        "#
        .unindent(),
    );

    cx.update_editor(|editor, cx| {
        //Wrap around the top of the buffer
        for _ in 0..2 {
            editor.go_to_prev_hunk(&GoToPrevHunk, cx);
        }
    });

    cx.assert_editor_state(
        &r#"
        use some::modified;


        fn main() {
        ˇ    println!("hello there");

            println!("around the");
            println!("world");
        }
        "#
        .unindent(),
    );

    cx.update_editor(|editor, cx| {
        editor.fold(&Fold, cx);

        //Make sure that the fold only gets one hunk
        for _ in 0..4 {
            editor.go_to_hunk(&GoToHunk, cx);
        }
    });

    cx.assert_editor_state(
        &r#"
        ˇuse some::modified;


        fn main() {
            println!("hello there");

            println!("around the");
            println!("world");
        }
        "#
        .unindent(),
    );
}

fn empty_range(row: usize, column: usize) -> Range<DisplayPoint> {
    let point = DisplayPoint::new(row as u32, column as u32);
    point..point
}

fn assert_selection_ranges(marked_text: &str, view: &mut Editor, cx: &mut ViewContext<Editor>) {
    let (text, ranges) = marked_text_ranges(marked_text, true);
    assert_eq!(view.text(cx), text);
    assert_eq!(
        view.selections.ranges(cx),
        ranges,
        "Assert selections are {}",
        marked_text
    );
}<|MERGE_RESOLUTION|>--- conflicted
+++ resolved
@@ -5025,10 +5025,6 @@
     follower.read_with(cx, |follower, cx| {
         assert_eq!(follower.selections.ranges(cx), vec![1..1]);
     });
-<<<<<<< HEAD
-    assert_eq!(follower.read(cx).selections.ranges(cx), vec![1..1]);
-=======
->>>>>>> c2f5381e
     assert_eq!(*is_still_following.borrow(), true);
 
     // Update the scroll position only
@@ -5064,10 +5060,6 @@
         assert_eq!(follower.scroll_position(cx), vec2f(1.5, 0.0));
         assert_eq!(follower.selections.ranges(cx), vec![0..0]);
     });
-<<<<<<< HEAD
-    assert_eq!(follower.read(cx).selections.ranges(cx), vec![0..0]);
-=======
->>>>>>> c2f5381e
     assert_eq!(*is_still_following.borrow(), true);
 
     // Creating a pending selection that precedes another selection
@@ -5084,10 +5076,6 @@
     follower.read_with(cx, |follower, cx| {
         assert_eq!(follower.selections.ranges(cx), vec![0..0, 1..1]);
     });
-<<<<<<< HEAD
-    assert_eq!(follower.read(cx).selections.ranges(cx), vec![0..0, 1..1]);
-=======
->>>>>>> c2f5381e
     assert_eq!(*is_still_following.borrow(), true);
 
     // Extend the pending selection so that it surrounds another selection
@@ -5115,22 +5103,6 @@
             cx,
         );
     });
-<<<<<<< HEAD
-    assert_eq!(follower.read(cx).selections.ranges(cx), vec![0..2]);
-
-    // Scrolling locally breaks the follow
-    follower.update(cx, |follower, cx| {
-        let top_anchor = follower.buffer().read(cx).read(cx).anchor_after(0);
-        follower.set_scroll_anchor(
-            ScrollAnchor {
-                top_anchor,
-                offset: vec2f(0.0, 0.5),
-            },
-            cx,
-        );
-    });
-    assert_eq!(*is_still_following.borrow(), false);
-=======
     assert_eq!(*is_still_following.borrow(), false);
 }
 
@@ -5291,7 +5263,6 @@
         follower_1.read_with(cx, Editor::text),
         leader.read_with(cx, Editor::text)
     );
->>>>>>> c2f5381e
 }
 
 #[test]

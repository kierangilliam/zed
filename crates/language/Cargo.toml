[package]
name = "language"
version = "0.1.0"
edition = "2021"
publish = false
license = "GPL-3.0-or-later"

[lib]
path = "src/language.rs"
doctest = false

[features]
test-support = [
    "rand",
    "client/test-support",
    "collections/test-support",
    "lsp/test-support",
    "text/test-support",
    "tree-sitter-rust",
    "tree-sitter-typescript",
    "settings/test-support",
    "util/test-support",
]

[dependencies]
anyhow.workspace = true
async-broadcast = "0.4"
async-trait.workspace = true
clock = { path = "../clock" }
collections = { path = "../collections" }
futures.workspace = true
fuzzy = {  path = "../fuzzy" }
git = { path = "../git" }
globset.workspace = true
gpui = { path = "../gpui" }
lazy_static.workspace = true
log.workspace = true
lsp = { path = "../lsp" }
parking_lot.workspace = true
postage.workspace = true
pulldown-cmark = { version = "0.9.2", default-features = false }
rand = { workspace = true, optional = true }
regex.workspace = true
rpc = { path = "../rpc" }
schemars.workspace = true
serde.workspace = true
serde_derive.workspace = true
serde_json.workspace = true
settings = { path = "../settings" }
similar = "1.3"
smallvec.workspace = true
smol.workspace = true
sum_tree = { path = "../sum_tree" }
text = { path = "../text" }
theme = { path = "../theme" }
tree-sitter-rust = { workspace = true, optional = true }
tree-sitter-typescript = { workspace = true, optional = true }
<<<<<<< HEAD
pulldown-cmark.workspace = true
=======
tree-sitter.workspace = true
unicase = "2.6"
util = { path = "../util" }
>>>>>>> aaba98d8

[dev-dependencies]
client = { path = "../client", features = ["test-support"] }
collections = { path = "../collections", features = ["test-support"] }
ctor.workspace = true
env_logger.workspace = true
gpui = { path = "../gpui", features = ["test-support"] }
indoc.workspace = true
lsp = { path = "../lsp", features = ["test-support"] }
rand.workspace = true
settings = { path = "../settings", features = ["test-support"] }
text = { path = "../text", features = ["test-support"] }
tree-sitter-elixir.workspace = true
tree-sitter-embedded-template.workspace = true
tree-sitter-heex.workspace = true
tree-sitter-html.workspace = true
tree-sitter-json.workspace = true
tree-sitter-markdown.workspace = true
tree-sitter-python.workspace = true
tree-sitter-ruby.workspace = true
tree-sitter-rust.workspace = true
tree-sitter-typescript.workspace = true
unindent.workspace = true
util = { path = "../util", features = ["test-support"] }<|MERGE_RESOLUTION|>--- conflicted
+++ resolved
@@ -29,7 +29,7 @@
 clock = { path = "../clock" }
 collections = { path = "../collections" }
 futures.workspace = true
-fuzzy = {  path = "../fuzzy" }
+fuzzy = { path = "../fuzzy" }
 git = { path = "../git" }
 globset.workspace = true
 gpui = { path = "../gpui" }
@@ -55,13 +55,10 @@
 theme = { path = "../theme" }
 tree-sitter-rust = { workspace = true, optional = true }
 tree-sitter-typescript = { workspace = true, optional = true }
-<<<<<<< HEAD
 pulldown-cmark.workspace = true
-=======
 tree-sitter.workspace = true
 unicase = "2.6"
 util = { path = "../util" }
->>>>>>> aaba98d8
 
 [dev-dependencies]
 client = { path = "../client", features = ["test-support"] }
